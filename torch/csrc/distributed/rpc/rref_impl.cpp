--- conflicted
+++ resolved
@@ -210,50 +210,7 @@
   return future_->completed();
 }
 
-<<<<<<< HEAD
 std::shared_ptr<JitFuture> OwnerRRef::getFuture() {
-  std::unique_lock<std::mutex> lock(mutex_);
-  if (future_.get()) {
-    return future_;
-  }
-  future_ = std::make_shared<JitFuture>(NoneType::get());
-  std::shared_ptr<JitFuture> ret = future_;
-  if (value_.has_value()) {
-    lock.unlock();
-    ret->markCompleted(IValue());
-  } else if (error_.has_value()) {
-    auto err = *error_;
-    lock.unlock();
-    ret->setError(std::move(err));
-  }
-  return ret;
-}
-
-void OwnerRRef::setValue(IValue&& value) {
-  std::unique_lock<std::mutex> lock(mutex_);
-  value_ = std::move(value);
-  std::shared_ptr<JitFuture> future =
-      std::make_shared<JitFuture>(NoneType::get());
-  future.swap(future_);
-  lock.unlock();
-  valueCV_.notify_all();
-  if (future.get() && !future->completed()) {
-    future->markCompleted(IValue());
-  }
-}
-
-void OwnerRRef::setError(const std::string& error) {
-  std::unique_lock<std::mutex> lock(mutex_);
-  error_ = error;
-  std::shared_ptr<JitFuture> future;
-  future.swap(future_);
-  lock.unlock();
-  valueCV_.notify_all();
-  if (future.get() && !future->completed()) {
-    future->setError(error);
-  }
-=======
-std::shared_ptr<FutureIValue> OwnerRRef::getFuture() {
   return future_;
 }
 
@@ -263,7 +220,6 @@
 
 void OwnerRRef::setError(const std::string& error) {
   future_->setErrorIfNeeded(error);
->>>>>>> 615235fc
 }
 
 } // namespace rpc
