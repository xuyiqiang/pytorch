--- conflicted
+++ resolved
@@ -125,14 +125,6 @@
 
   c10::AliasAnalysisKind aliasAnalysisKind() const {
     if (isC10Op()) {
-<<<<<<< HEAD
-      // Update schema_ because its alias analysis info might have changed if new c10 registrations came in
-      // TODO We're doing an isValid check because the c10 operator might already be deregistered.
-      //      Instead, we should automatically deregister the JIT wrapper when the c10 op
-      //      gets deregistered and remove this isValid() check.
-      if (c10Handle_->isValid()) {
-        schema_ = std::make_shared<FunctionSchema>(c10Handle_->schema());
-=======
       // Update schema_ because its alias analysis info might have changed if
       // new c10 registrations came in
       // TODO We're doing an isValid check because the c10 operator might
@@ -141,7 +133,6 @@
       //      the c10 op gets deregistered and remove this isValid() check.
       if (c10Handle_->isValid()) {
         schema_->setAliasAnalysis(c10Handle_->schema().aliasAnalysis());
->>>>>>> 7b9ab916
       }
 
       const FunctionSchema& schemaRef = schema();
