--- conflicted
+++ resolved
@@ -1,14 +1,8 @@
-<<<<<<< HEAD
 #include <torch/csrc/jit/api/object.h>
-#include <torch/csrc/jit/frontend/error_report.h>
-#include <torch/csrc/jit/passes/inliner.h>
-#include <torch/csrc/jit/passes/lower_graph.h>
-#include <torch/custom_class.h>
-=======
 #include <torch/csrc/jit/passes/lower_graph.h>
 #include <torch/csrc/jit/frontend/error_report.h>
 #include <torch/csrc/jit/passes/inliner.h>
->>>>>>> b3febac3
+#include <torch/custom_class.h>
 #include <unordered_map>
 
 namespace torch {
@@ -133,7 +127,7 @@
       auto type = obj.type();
       TORCH_CHECK(
           type ==
-              getCustomClass("__torch__.torch.classes.LinearPackedParamsBase"),
+              getCustomClass("__torch__.torch.classes.quantized.LinearPackedParamsBase"),
           "Unknown type ",
           type->python_str(),
           " encountered in graph lowering. This type is not supported in ONNX export.");
