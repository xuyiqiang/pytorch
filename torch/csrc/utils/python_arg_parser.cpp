#include <torch/csrc/utils/python_arg_parser.h>

#include <torch/csrc/Exceptions.h>
#include <torch/csrc/Layout.h>
#include <torch/csrc/MemoryFormat.h>
#include <torch/csrc/utils/invalid_arguments.h>
#include <torch/csrc/utils/python_strings.h>

#include <ATen/ATen.h>

#include <sstream>
#include <stdexcept>
#include <string>
#include <unordered_map>
#include <vector>

namespace torch {

static std::unordered_map<std::string, ParameterType> type_map = {
  {"Tensor", ParameterType::TENSOR},
  {"Scalar", ParameterType::SCALAR},
  {"int64_t", ParameterType::INT64},
  {"double", ParameterType::DOUBLE},
  {"complex", ParameterType::COMPLEX},
  {"TensorList", ParameterType::TENSOR_LIST},
  {"IntArrayRef", ParameterType::INT_LIST},
  {"Generator", ParameterType::GENERATOR},
  {"bool", ParameterType::BOOL},
  {"Storage", ParameterType::STORAGE},
  {"PyObject*", ParameterType::PYOBJECT},
  {"ScalarType", ParameterType::SCALARTYPE},
  {"Layout", ParameterType::LAYOUT},
  {"MemoryFormat", ParameterType::MEMORY_FORMAT},
  {"QScheme", ParameterType::QSCHEME},
  {"Device", ParameterType::DEVICE},
  {"std::string", ParameterType::STRING},
  {"Dimname", ParameterType::DIMNAME},
  {"DimnameList", ParameterType::DIMNAME_LIST},
};

// Default arg name translations for compatibility with NumPy.
//
// Example:
// ```python
// t = torch.randn(10,10)
// torch.sum(a=t, axis=0, keepdim=True)
// ```
//
// A vector is necessary, because we might need to try multiple values.
// In particular, NumPy sometimes uses "x" and sometimes "a" for the main input tensor.
// Rather than annotate each function separately with whether it should take "x" or "a",
// just try both.
//
// TODO: Allow individual functions to specify non-default translations:
// For example, `torch.pow` should translate "exponent" to "x2".
static const std::unordered_map<std::string, std::vector<std::string>> numpy_compatibility_arg_names = {
  {"dim", {"axis"}},
  {"keepdim", {"keepdims"}},
  {"input", {"x", "a", "x1"}},
  {"other", {"x2"}},
};

// TODO: remove this. This is a temporary list of functions that allow Python
// numbers to bind to Tensors. Some binary ops have separate Tensor and Scalar
// overloads and binding to the Tensor overload with a number of a different
// type will trigger a type error.
//
// If you modify this, you will need to adjust the blacklist in
// tools/pyi/gen_pyi.py (and add hardcoded signatures for these
// functions.)
static bool should_allow_numbers_as_tensors(const std::string& name) {
  static std::unordered_set<std::string> allowed = {
    "add", "add_", "add_out",
    "div", "div_", "div_out",
    "mul", "mul_", "mul_out",
    "sub", "sub_", "sub_out",
<<<<<<< HEAD
    "true_divide", "true_divide_", "true_divide_out",
=======
    "floor_divide", "floor_divide_", "floor_divide_out"
>>>>>>> 0d8447a9
  };
  return allowed.find(name) != allowed.end();
}

// NOLINTNEXTLINE(cppcoreguidelines-pro-type-member-init)
FunctionParameter::FunctionParameter(const std::string& fmt, bool keyword_only)
  : optional(false)
  , allow_none(false)
  , keyword_only(keyword_only)
  , size(0)
  , default_scalar(0)
{
  auto space = fmt.find(' ');
  if (space == std::string::npos) {
    throw std::runtime_error("FunctionParameter(): missing type: " + fmt);
  }

  auto type_str = fmt.substr(0, space);

  auto question = type_str.find('?');
  if (question != std::string::npos) {
    allow_none = true;
    type_str = type_str.substr(0, question);
  }

  // Parse and remove brackets from type_str
  auto bracket = type_str.find('[');
  if (bracket != std::string::npos) {
    auto size_str = type_str.substr(bracket + 1, type_str.length() - bracket - 2);
    size = atoi(size_str.c_str());
    type_str = type_str.substr(0, bracket);
  }

  auto name_str = fmt.substr(space + 1);
  auto it = type_map.find(type_str);
  if (it == type_map.end()) {
    throw std::runtime_error("FunctionParameter(): invalid type string: " + type_str);
  }
  type_ = it->second;

  auto eq = name_str.find('=');
  if (eq != std::string::npos) {
    name = name_str.substr(0, eq);
    optional = true;
    set_default_str(name_str.substr(eq + 1));
  } else {
    name = name_str;
  }
  python_name = THPUtils_internString(name);
  auto np_compat_it = numpy_compatibility_arg_names.find(name);
  if (np_compat_it != numpy_compatibility_arg_names.end()) {
    for (const auto& str: np_compat_it->second) {
      numpy_python_names.push_back(THPUtils_internString(str));
    }
  }
}

auto handle_torch_function(PythonArgs &r, PyObject* args, PyObject* kwargs, PyObject* torch_api, const char* module_name) -> PyObject* {
  py::object torch_api_function = PyObject_FastGetAttrString(torch_api, (char*)r.get_func_name().c_str());
  TORCH_INTERNAL_ASSERT(torch_api_function.ptr() != nullptr, "torch API function must exist");
  py::object ret;

  // overloaded_args already all have unique types
  std::vector<py::object> overloaded_types;
  overloaded_types.reserve(r.signature.overloaded_args.size());
  for (auto &arg : r.signature.overloaded_args) {
    overloaded_types.push_back(py::reinterpret_borrow<py::object>((PyObject *) Py_TYPE(arg.ptr())));
  }
  py::tuple py_types = py::cast(overloaded_types);

  for (auto &arg : r.signature.overloaded_args) {
    py::object torch_function = PyObject_FastGetAttrString(arg.ptr(), "__torch_function__");
    ret = py::reinterpret_steal<py::object>(PyObject_CallFunctionObjArgs(torch_function.ptr(), torch_api_function.ptr(), py_types.ptr(), args, kwargs, NULL));
    if (ret.ptr() != Py_NotImplemented) {
      // Return the reference to the result. This also covers the case where ret
      // is NULL and __torch_function__ raised an exception, which we throw below
      break;
    }
  }
  if (ret.ptr() == nullptr) {
    // if an exception occurred in a user's implementation of
    // __array_function__, throw it
    throw python_error();
  }
  else if (ret.ptr() == Py_NotImplemented) {
    // all __torch_function__ implementations in overloaded_args
    // returned NotImplemented, so we raise a TypeError.
    std::stringstream ss;
    ss << "no implementation found for '" << module_name << "." << r.get_func_name()
       << "' on types that implement __torch_function__: [";
    for (auto &arg : r.signature.overloaded_args) {
      ss << arg.ptr()->ob_type->tp_name;
      if (!arg.is(r.signature.overloaded_args.back())) {
        ss << ", ";
      }
      else {
        ss << "]";
      }
    }
    const std::string& tmp = ss.str();
    PyErr_SetString(PyExc_TypeError, tmp.c_str());
    throw python_error();
  }
  return ret.release().ptr();
}

/*
 *  obj has a __torch_function__ implementation and may either be a
 *  subclass of Tensor or a Tensor-like duck type. We may need to
 *  append this object to the overloaded_args vector, which tracks all
 *  of the arguments with distinct __torch_function__ implementations
 *  we've seen so far.
 *
 *  If this is the first argument we've seen with __torch_function__
 *  defined, we unconditionally add obj to the overloaded_args vector.
 *
 *  If we've already seen arguments with __torch_function__ defined,
 *  then we first need to check if obj is the same type as any of the
 *  entries in overloaded_args.  If so, we can ignore obj since we
 *  already have an entry in overloaded_args with the same
 *  __torch_function__ implementation.
 *
 *  If it's a different type, we then need to check if it's a subclass
 *  of one of the types we've already seen. If so, we need to insert an
 *  entry in overloaded_args for this type with higher precedence than
 *  the superclass.
 *
 *  See torch._overrides._get_overloaded_types_and_args for the equivalent
 *  function in the Python __torch_function__ implementation.
 *
 *  The precedence-determining algorithm implemented in this function is
 *  described in NEP-0018:
 *  https://numpy.org/neps/nep-0018-array-function-protocol.html
 *
 *  'overloaded_args' is a reference to a vector of pybind11 handles
 *  that have distinct __torch_function__ implementations, in order of calling
 *  precedence.
 *
 *  'obj' is an object to check for a __torch_function__ implementation
 *
 */

void append_overloaded_arg(std::vector<py::handle> &overloaded_args, PyObject* obj) {
  bool class_not_seen_yet = true;
  for (auto &arg : overloaded_args) {
    if (Py_TYPE(obj) == Py_TYPE(arg.ptr())) {
      // obj is the same type as another parameter we've seen in a prior
      // iteration of the loop over parameters so we already have an entry
      // with the proper __torch_function__ implementation to call, so skip
      // this parameter
      class_not_seen_yet = false;
      break;
    }
  }
  if (class_not_seen_yet) {
    int arg_index = overloaded_args.size();
    for (int j = 0; j < arg_index; j++) {
      if (PyObject_IsInstance(obj, (PyObject*)(Py_TYPE(overloaded_args[j].ptr())))) {
        // obj is a subclass of another object we've seen already so its
        // __torch_function__ should be called first, therefore we
        // insert it into overloaded_args before the superclass
        arg_index = j;
        break;
      }
    }
    // add object to overloaded_args. If it's a subclass of another class
    // we've already seen it will be inserted before the superclass,
    // otherwise it will be inserted at the end of the array
    overloaded_args.insert(overloaded_args.begin() + arg_index, obj);
  }
}

auto FunctionParameter::check(PyObject* obj, std::vector<py::handle> &overloaded_args) -> bool
{
  switch (type_) {
    case ParameterType::TENSOR: {
      if (THPVariable_CheckExact(obj)) {
        return true;
      }
      if (THPVariable_Check(obj)) {
        if (check_has_torch_function(obj)) {
          append_overloaded_arg(overloaded_args, obj);
        }
        return true;
      }
      return allow_numbers_as_tensors && THPUtils_checkScalar(obj);
    }
    case ParameterType::SCALAR:
    case ParameterType::COMPLEX:
      if (PyComplex_Check(obj)) {
        return true;
      }
      // fallthrough
    case ParameterType::DOUBLE: {
      if (THPUtils_checkDouble(obj)) {
        return true;
      }
      if (THPVariable_Check(obj)) {
        auto& var = ((THPVariable*)obj)->cdata;
        return !var.requires_grad() && var.dim() == 0;
      }
      return false;
    }
    case ParameterType::INT64: {
      if (THPUtils_checkLong(obj)) {
        return true;
      }
      if (THPVariable_Check(obj)) {
        auto& var = ((THPVariable*)obj)->cdata;
        return at::isIntegralType(var.scalar_type(), /*includeBool=*/false) && !var.requires_grad() && var.dim() == 0;
      }
      return false;
    }
    case ParameterType::DIMNAME: return THPUtils_checkDimname(obj);
    case ParameterType::DIMNAME_LIST: {
      if (THPUtils_checkDimnameList(obj)) {
        return true;
      }
      // if a size is specified (e.g. DimnameList[1]) we also allow passing a single Dimname
      return size == 1 && THPUtils_checkDimname(obj);
    }
    case ParameterType::TENSOR_LIST: return six::isTuple(obj) || PyList_Check(obj);
    case ParameterType::INT_LIST: {
      if (PyTuple_Check(obj) || PyList_Check(obj)) {
        return true;
      }
      // if a size is specified (e.g. IntArrayRef[2]) we also allow passing a single int
      return size > 0 && THPUtils_checkLong(obj);
    }
    case ParameterType::GENERATOR: return THPGenerator_Check(obj);
    case ParameterType::BOOL: return PyBool_Check(obj);
    case ParameterType::STORAGE: return isStorage(obj);
    case ParameterType::PYOBJECT: return true;
    case ParameterType::SCALARTYPE: return THPDtype_Check(obj) || THPPythonScalarType_Check(obj);
    case ParameterType::LAYOUT: return THPLayout_Check(obj);
    case ParameterType::MEMORY_FORMAT: return THPMemoryFormat_Check(obj);
    case ParameterType::QSCHEME: return THPQScheme_Check(obj);
    case ParameterType::DEVICE:
      return THPUtils_checkLong(obj) || THPUtils_checkString(obj) || THPDevice_Check(obj);
    case ParameterType::STRING: return THPUtils_checkString(obj);
    default: throw std::runtime_error("unknown parameter type");
  }
}

std::string FunctionParameter::type_name() const {
  switch (type_) {
    case ParameterType::TENSOR: return "Tensor";
    case ParameterType::SCALAR: return "Number";
    case ParameterType::INT64: return "int";
    case ParameterType::DOUBLE: return "float";
    case ParameterType::COMPLEX: return "complex";
    case ParameterType::TENSOR_LIST: return "tuple of Tensors";
    case ParameterType::INT_LIST: return "tuple of ints";
    case ParameterType::GENERATOR: return "torch.Generator";
    case ParameterType::BOOL: return "bool";
    case ParameterType::STORAGE: return "torch.Storage";
    case ParameterType::PYOBJECT: return "object";
    case ParameterType::SCALARTYPE: return "torch.dtype";
    case ParameterType::LAYOUT: return "torch.layout";
    case ParameterType::MEMORY_FORMAT: return "torch.memory_format";
    case ParameterType::QSCHEME: return "torch.qscheme";
    case ParameterType::DEVICE: return "torch.device";
    case ParameterType::STRING: return "str";
    case ParameterType::DIMNAME: return "name";
    case ParameterType::DIMNAME_LIST: return "tuple of names";
    default: throw std::runtime_error("unknown parameter type");
  }
}

static inline c10::optional<int64_t> parse_as_integer(const std::string& s) {
  if (s.empty())
    return c10::nullopt;
  char *str_end;
  long ans = strtol(s.c_str(), &str_end, 0);
  // *str_end == 0 if the entire string was parsed as an integer.
  return (*str_end == 0) ? c10::optional<int64_t>(ans) : c10::nullopt;
}

/*
Parse default value of IntArrayRef declared at native_functions.yaml

There are two kinds of default values:
1. IntArrayRef[2] x=1 (where size=2, value={1,1}
2. IntArrayRef x={1,2,3} (where size=3, value={1,2,3}, note that there cannot be space after comma since native_parse.py uses ', ' to split args)
*/
static inline std::vector<int64_t> parse_intlist_args(const std::string& s, int64_t size) {
  size_t n = s.size();

  if (s.empty()) return std::vector<int64_t>();

  // case 1. s is an int (e.g., s=2)
  if (s[0] != '{') {
    return std::vector<int64_t>(size, std::stol(s));
  }

  // case 2. s is a list of dims (e.g., s={1,2})

  // since already checked left brace '{' above, here only checks right brace '}'
  TORCH_CHECK(s[n - 1] == '}', "Default value of IntArrayRef is missing right brace '}', found ", s[n - 1]);

  auto args = std::vector<int64_t>();
  std::istringstream ss(s.substr(1, s.length() - 2)); // exclude '{' and '}'
  std::string tok;

  while(std::getline(ss, tok, ',')) {
    args.emplace_back(std::stol(tok));
  }
  return args;
}

void FunctionParameter::set_default_str(const std::string& str) {
  if (str == "None") {
    allow_none = true;
  }
  if (type_ == ParameterType::TENSOR) {
    if (str != "None") {
      throw std::runtime_error("default value for Tensor must be none, got: " + str);
    }
  } else if (type_ == ParameterType::INT64) {
    default_int = atol(str.c_str());
  } else if (type_ == ParameterType::BOOL) {
    default_bool = (str == "True" || str == "true");
  } else if (type_ == ParameterType::DOUBLE) {
    default_double = atof(str.c_str());
  } else if (type_ == ParameterType::COMPLEX) {
    default_complex[0] = atof(str.c_str()); // TODO: parse "x + xj"?
    default_complex[1] = 0;
  } else if (type_ == ParameterType::SCALAR) {
    if (str != "None") {
      // we sometimes rely on integer-vs-float values, e.g. with arange.
      const auto as_integer = parse_as_integer(str);
      default_scalar = as_integer.has_value() ? at::Scalar(as_integer.value()) :
                                                at::Scalar(atof(str.c_str()));
    }
  } else if (type_ == ParameterType::INT_LIST) {
    if (str != "None") {
      default_intlist = parse_intlist_args(str, size);
    }
  } else if (type_ == ParameterType::SCALARTYPE) {
    if (str == "None") {
      default_scalartype = at::ScalarType::Undefined;
    } else if (str == "torch.int64") {
      default_scalartype = at::ScalarType::Long;
    } else {
      throw std::runtime_error("invalid default value for ScalarType: " + str);
    }
  } else if (type_ == ParameterType::LAYOUT) {
    if (str == "None") {
      TORCH_INTERNAL_ASSERT_DEBUG_ONLY(allow_none);
    } else if (str == "torch.strided") {
      default_layout = at::Layout::Strided;
    } else if (str == "torch.sparse_coo") {
      default_layout = at::Layout::Sparse;
    } else {
      throw std::runtime_error("invalid default value for layout: " + str);
    }
  } else if (type_ == ParameterType::DEVICE) {
    if (str != "None") {
      throw std::runtime_error("invalid device: " + str);
    }
  } else if (type_ == ParameterType::STRING) {
    if (str != "None" && str != "") {
      throw std::runtime_error("invalid default string: " + str);
    }
  }
}

FunctionSignature::FunctionSignature(const std::string& fmt, int index)
  : min_args(0)
  , max_args(0)
  , max_pos_args(0)
  , index(index)
  , hidden(false)
  , deprecated(false)
{
  auto open_paren = fmt.find('(');
  if (open_paren == std::string::npos) {
    throw std::runtime_error("missing opening parenthesis: " + fmt);
  }
  name = fmt.substr(0, open_paren);

  bool allow_numbers_as_tensors = should_allow_numbers_as_tensors(name);

  auto last_offset = open_paren + 1;
  auto next_offset = last_offset;
  bool keyword_only = false;
  bool done = false;
  while (!done) {
    auto offset = fmt.find(", ", last_offset);
    if (offset == std::string::npos) {
      offset = fmt.find(')', last_offset);
      done = true;
      next_offset = offset + 1;
    } else {
      next_offset = offset + 2;
    }
    if (offset == std::string::npos) {
      throw std::runtime_error("missing closing parenthesis: " + fmt);
    }
    if (offset == last_offset) {
      break;
    }

    auto param_str = fmt.substr(last_offset, offset - last_offset);
    last_offset = next_offset;
    if (param_str == "*") {
      keyword_only = true;
    } else {
      params.emplace_back(param_str, keyword_only);
      params.back().allow_numbers_as_tensors = allow_numbers_as_tensors;
    }
  }

  if (fmt.substr(last_offset) == "|deprecated") {
    hidden = true;
    // TODO: raise warning when parsing deprecated signatures
    deprecated = true;
  } else if (fmt.substr(last_offset) == "|hidden") {
    hidden = true;
  }

  max_args = params.size();

  // count the number of non-optional args
  for (auto& param : params) {
    if (!param.optional) {
      min_args++;
    }
    if (!param.keyword_only) {
      max_pos_args++;
    }
  }
}

std::string FunctionSignature::toString() const {
  std::ostringstream ss;
  ss << "(";
  int i = 0;
  for (auto& param : params) {
    if (i != 0) {
      ss << ", ";
    }
    ss << param.type_name() << " " << param.name;
    i++;
  }
  ss << ")";
  return ss.str();
}

[[noreturn]]
static void extra_args(const FunctionSignature& signature, ssize_t nargs) {
  const long max_pos_args = signature.max_pos_args;
  const long min_args = signature.min_args;
  const long nargs_ = nargs;
  if (min_args != max_pos_args) {
    throw TypeError("%s() takes from %ld to %ld positional arguments but %ld were given",
        signature.name.c_str(), min_args, max_pos_args, nargs_);
  }
  throw TypeError("%s() takes %ld positional argument%s but %ld %s given",
      signature.name.c_str(),
      max_pos_args, max_pos_args == 1 ? "" : "s",
      nargs_, nargs == 1 ? "was" : "were");
}

[[noreturn]]
static void missing_args(const FunctionSignature& signature, int idx) {
  int num_missing = 0;
  std::stringstream ss;

  auto& params = signature.params;
  for (auto it = params.begin() + idx; it != params.end(); ++it) {
    if (!it->optional) {
      if (num_missing > 0) {
        ss << ", ";
      }
      ss << '"' << it->name << '"';
      num_missing++;
    }
  }

  throw TypeError("%s() missing %d required positional argument%s: %s",
      signature.name.c_str(),
      num_missing,
      num_missing == 1 ? "s" : "",
      ss.str().c_str());
}

static ssize_t find_param(FunctionSignature& signature, PyObject* name) {
  ssize_t i = 0;
  for (auto& param : signature.params) {
    int cmp = PyObject_RichCompareBool(name, param.python_name, Py_EQ);
    if (cmp < 0) {
      throw python_error();
    } else if (cmp) {
      return i;
    }
    i++;
  }
  return -1;
}

[[noreturn]]
static void extra_kwargs(FunctionSignature& signature, PyObject* kwargs, ssize_t num_pos_args) {
  PyObject *key, *value;
  ssize_t pos = 0;

  while (PyDict_Next(kwargs, &pos, &key, &value)) {
    if (!THPUtils_checkString(key)) {
      throw TypeError("keywords must be strings");
    }

    auto param_idx = find_param(signature, key);
    if (param_idx < 0) {
      throw TypeError("%s() got an unexpected keyword argument '%s'",
          signature.name.c_str(), THPUtils_unpackString(key).c_str());
    }

    if (param_idx < num_pos_args) {
      throw TypeError("%s() got multiple values for argument '%s'",
          signature.name.c_str(), THPUtils_unpackString(key).c_str());
    }
  }

  // this should never be hit
  throw TypeError("invalid keyword arguments");
}

bool FunctionSignature::parse(PyObject* args, PyObject* kwargs, PyObject* dst[],
                              bool raise_exception) {
  auto nargs = PyTuple_GET_SIZE(args);
  ssize_t remaining_kwargs = kwargs ? PyDict_Size(kwargs) : 0;
  ssize_t arg_pos = 0;
  bool allow_varargs_intlist = false;

  // if there is a single positional IntArrayRef argument, i.e. expand(..), view(...),
  // allow a var-args style IntArrayRef, so expand(5,3) behaves as expand((5,3))
  if (max_pos_args == 1 && params[0].type_ == ParameterType::INT_LIST) {
    allow_varargs_intlist = true;
  }

  if (nargs > max_pos_args && !allow_varargs_intlist) {
    if (raise_exception) {
      // foo() takes takes 2 positional arguments but 3 were given
      extra_args(*this, nargs);
    }
    return false;
  }

  if (!overloaded_args.empty()) {
    overloaded_args.clear();
  }

  int i = 0;
  for (auto& param : params) {
    PyObject* obj = nullptr;
    bool is_kwd = false;
    if (arg_pos < nargs) {
      // extra positional args given after single positional IntArrayRef arg
      if (param.keyword_only) {
        if (raise_exception) {
          extra_args(*this, nargs);
        }
        return false;
      }
      obj = PyTuple_GET_ITEM(args, arg_pos);
    } else if (kwargs) {
      obj = PyDict_GetItem(kwargs, param.python_name);
      for (PyObject *numpy_name: param.numpy_python_names) {
        if (obj) {
          break;
        }
        obj = PyDict_GetItem(kwargs, numpy_name);
      }
      is_kwd = true;
    }

    if ((!obj && param.optional) || (obj == Py_None && param.allow_none)) {
      dst[i++] = nullptr;
    } else if (!obj) {
      if (raise_exception) {
        // foo() missing 1 required positional argument: "b"
        missing_args(*this, i);
      }
      return false;
    } else if (param.check(obj, this->overloaded_args)) {
      dst[i++] = obj;
    // XXX: the Variable check is necessary because sizes become tensors when
    // tracer is enabled. This behavior easily leads to ambiguities, and we
    // should avoid having complex signatures that make use of it...
    } else if (check_has_torch_function(obj)) {
      append_overloaded_arg(overloaded_args, obj);
      dst[i++] = obj;
    } else if (allow_varargs_intlist && arg_pos == 0 && !is_kwd &&
               THPUtils_checkIndex(obj)) {
      // take all positional arguments as this parameter
      // e.g. permute(1, 2, 3) -> permute((1, 2, 3))
      dst[i++] = args;
      arg_pos = nargs;
      continue;
    } else if (raise_exception) {
      if (is_kwd) {
        // foo(): argument 'other' must be str, not int
        throw TypeError("%s(): argument '%s' must be %s, not %s",
            name.c_str(), param.name.c_str(), param.type_name().c_str(),
            Py_TYPE(obj)->tp_name);
      } else {
        // foo(): argument 'other' (position 2) must be str, not int
        throw TypeError("%s(): argument '%s' (position %ld) must be %s, not %s",
            name.c_str(), param.name.c_str(), static_cast<long>(arg_pos + 1),
            param.type_name().c_str(), Py_TYPE(obj)->tp_name);
      }
    } else {
      return false;
    }

    if (!is_kwd) {
      arg_pos++;
    } else if (obj) {
      remaining_kwargs--;
    }
  }

  if (remaining_kwargs > 0) {
    if (raise_exception) {
      // foo() got an unexpected keyword argument "b"
      extra_kwargs(*this, kwargs, nargs);
    }
    return false;
  }
  return true;
}

PythonArgParser::PythonArgParser(std::vector<std::string> fmts, bool traceable)
 : max_args(0)
 , traceable(traceable)
{
  int index = 0;
  for (auto& fmt : fmts) {
    signatures_.emplace_back(fmt, index);
    ++index;
  }
  for (auto& signature : signatures_) {
    if (signature.max_args > max_args) {
      max_args = signature.max_args;
    }
  }
  if (signatures_.size() > 0) {
    function_name = signatures_[0].name;
  }

  // Check deprecated signatures last
  std::stable_partition(signatures_.begin(), signatures_.end(),
    [](const FunctionSignature & sig) {
      return !sig.deprecated;
    });
}

void PythonArgParser::check_deprecated(const FunctionSignature & signature) {
  if (signature.deprecated) {
    auto msg = c10::str(
      "This overload of ", signature.name, " is deprecated:\n\t",
      signature.name, signature.toString());
    auto signatures = get_signatures();
    if (!signatures.empty()) {
      msg += "\nConsider using one of the following signatures instead:";
      for (const auto & sig : signatures) {
        msg += "\n\t";
        msg += signature.name;
        msg += sig;
      }
    }
    TORCH_WARN_ONCE(msg);
  }
}

PythonArgs PythonArgParser::raw_parse(PyObject* args, PyObject* kwargs, PyObject* parsed_args[]) {
  if (signatures_.size() == 1) {
    auto& signature = signatures_[0];
    signature.parse(args, kwargs, parsed_args, true);
    check_deprecated(signature);
    return PythonArgs(traceable, signature, parsed_args);
  }

  for (auto& signature : signatures_) {
    if (signature.parse(args, kwargs, parsed_args, false)) {
      check_deprecated(signature);
      return PythonArgs(traceable, signature, parsed_args);
    }
  }

  print_error(args, kwargs, parsed_args);
}

void PythonArgParser::print_error(PyObject* args, PyObject* kwargs, PyObject* parsed_args[]) {
  auto num_args = PyTuple_GET_SIZE(args) + (kwargs ? PyDict_Size(kwargs) : 0);
  std::vector<int> plausible_idxs;
  ssize_t i = 0;
  for (auto& signature : signatures_) {
    if (num_args >= signature.min_args && num_args <= signature.max_args && !signature.hidden) {
      plausible_idxs.push_back(i);
    }
    i++;
  }

  if (plausible_idxs.size() == 1) {
    auto& signature = signatures_[plausible_idxs[0]];
    signature.parse(args, kwargs, parsed_args, true);
  }

  auto options = get_signatures();
  auto msg = torch::format_invalid_args(args, kwargs, function_name + "()", options);
  throw TypeError("%s", msg.c_str());
}

std::vector<std::string> PythonArgParser::get_signatures() const {
  std::vector<std::string> options;
  for (auto& signature : signatures_) {
    if (!signature.hidden) {
      options.push_back(signature.toString());
    }
  }
  return options;
}

at::Tensor PythonArgs::tensor_slow(int i) {
  PyObject* obj = args[i];
  if (!obj) {
    return at::Tensor();
  }
  if (THPVariable_Check(obj)) {
    return reinterpret_cast<THPVariable*>(obj)->cdata;
  }

  at::Scalar scalar;
  if (PyBool_Check(obj)) {
    scalar = at::Scalar(THPUtils_unpackBool(obj));
  } else if (THPUtils_checkLong(obj)) {
    scalar = at::Scalar(THPUtils_unpackLong(obj));
  } else if (PyComplex_Check(obj)) {
    scalar = at::Scalar(THPUtils_unpackComplexDouble(obj));
  } else if (THPUtils_checkDouble(obj)) {
    scalar = at::Scalar(THPUtils_unpackDouble(obj));
  } else {
    // NB: Are you here because you passed None to a Variable method,
    // and you expected an undefined tensor to be returned?   Don't add
    // a test for Py_None here; instead, you need to mark the argument
    // as *allowing none*; you can do this by writing 'Tensor?' instead
    // of 'Tensor' in the ATen metadata.
    throw TypeError("expected Tensor as argument %d, but got %s", i,
        Py_TYPE(obj)->tp_name);
  }
  at::AutoNonVariableTypeMode guard;

  at::Tensor tensor = scalar_to_tensor(scalar);
  tensor.unsafeGetTensorImpl()->set_wrapped_number(true);
  return tensor;
}

at::Scalar PythonArgs::scalar_slow(int i) {
  if (traceable && jit::tracer::isTracing() && THPVariable_Check(args[i])) {
    auto& var = THPVariable_Unpack(args[i]);
    jit::tracer::ArgumentStash::stashValue(
        signature.params[i].name, idx, var, jit::NumberType::get());
  }

  // Zero-dim tensors are converted to Scalars as-is. Note this doesn't currently
  // handle most NumPy scalar types except np.float64.
  if (THPVariable_Check(args[i])) {
    return ((THPVariable*)args[i])->cdata.item();
  }

  if (THPUtils_checkLong(args[i])) {
    return at::Scalar(static_cast<int64_t>(THPUtils_unpackLong(args[i])));
  }

  if (PyBool_Check(args[i])) {
    return at::Scalar(THPUtils_unpackBool(args[i]));
  }

  if (PyComplex_Check(args[i])) {
    return at::Scalar(THPUtils_unpackComplexDouble(args[i]));
  }
  return at::Scalar(THPUtils_unpackDouble(args[i]));
}

} // namespace torch<|MERGE_RESOLUTION|>--- conflicted
+++ resolved
@@ -74,11 +74,8 @@
     "div", "div_", "div_out",
     "mul", "mul_", "mul_out",
     "sub", "sub_", "sub_out",
-<<<<<<< HEAD
     "true_divide", "true_divide_", "true_divide_out",
-=======
     "floor_divide", "floor_divide_", "floor_divide_out"
->>>>>>> 0d8447a9
   };
   return allowed.find(name) != allowed.end();
 }
