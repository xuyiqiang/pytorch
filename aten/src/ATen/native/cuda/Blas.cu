#include <ATen/ATen.h>
#include <ATen/Dispatch.h>
#include <ATen/cuda/CUDABlas.h>

namespace at { namespace native {

Tensor &addmv_impl_cuda(Tensor& result, const Tensor &self, const Tensor &mat, const Tensor &vec, Scalar beta_, Scalar alpha_) {
  auto r_stride = result.stride(0);
  auto vec_stride = vec.stride(0);

<<<<<<< HEAD
  if (mat.scalar_type() == kHalf || mat.scalar_type() == kBFloat16) {
    // Currently no Hgemv/SgemvEx in Cublas
    Tensor vec_as_matrix = vec.reshape({vec_size, 1}).contiguous();
    Tensor self_as_matrix = self.reshape({mat.size(0), 1}).contiguous();
    at::addmm_out(result, self_as_matrix, mat, vec_as_matrix, beta_, alpha_);
    result.resize_({result.size(0)});
    return result;
  }

  AT_DISPATCH_FLOATING_AND_C10_COMPLEX_TYPES(mat.scalar_type(), "addmv_impl_cuda", [&] {
=======
  AT_DISPATCH_FLOATING_TYPES_AND2(at::ScalarType::Half, at::ScalarType::BFloat16, mat.scalar_type(), "addmv_impl_cuda", [&] {
>>>>>>> 71a05517
    auto beta = beta_.to<scalar_t>();
    auto alpha = alpha_.to<scalar_t>();
    if (mat.stride(0) == 1) {
      at::cuda::blas::gemv<scalar_t>('n',
        mat.size(0), mat.size(1), alpha, mat.data_ptr<scalar_t>(), mat.stride(1), vec.data_ptr<scalar_t>(),
        vec_stride, beta, result.data_ptr<scalar_t>(), r_stride);
    }
    else if (mat.stride(1) == 1) {
      at::cuda::blas::gemv<scalar_t>('t',
        mat.size(1), mat.size(0), alpha, mat.data_ptr<scalar_t>(), mat.stride(0),
        vec.data_ptr<scalar_t>(), vec_stride, beta, result.data_ptr<scalar_t>(), r_stride);
    }
    else {
      Tensor cmat = mat.contiguous();
      at::cuda::blas::gemv<scalar_t>('t',
          mat.size(1), mat.size(0), alpha, cmat.data_ptr<scalar_t>(), cmat.stride(0),
          vec.data_ptr<scalar_t>(), vec.stride(0), beta, result.data_ptr<scalar_t>(), r_stride);
    }

    // In cublasSgemv, cublasDgemv (x,0).mv(0) does not
    // handle beta, whereas cublasSgemm, cublasDgemm do for case where (x,0).mm(0,y).
    // This logic could live in blas::gemv<float> and <double> if blas::gemv's interface
    // can be extended to accept result as an argument.
    if (std::is_same<scalar_t, float>::value || std::is_same<scalar_t, double>::value) {
      if (vec.size(0) == 0 && mat.size(0) != 0) {
        if (beta == scalar_t(0)) {
          result.zero_();
        } else if (beta != scalar_t(1)) {
          result.mul_(beta);
        }
      }
    }
  });
  return result;
}

}} // namespace at::native<|MERGE_RESOLUTION|>--- conflicted
+++ resolved
@@ -8,20 +8,16 @@
   auto r_stride = result.stride(0);
   auto vec_stride = vec.stride(0);
 
-<<<<<<< HEAD
-  if (mat.scalar_type() == kHalf || mat.scalar_type() == kBFloat16) {
-    // Currently no Hgemv/SgemvEx in Cublas
-    Tensor vec_as_matrix = vec.reshape({vec_size, 1}).contiguous();
-    Tensor self_as_matrix = self.reshape({mat.size(0), 1}).contiguous();
-    at::addmm_out(result, self_as_matrix, mat, vec_as_matrix, beta_, alpha_);
-    result.resize_({result.size(0)});
-    return result;
-  }
+  AT_DISPATCH_FLOATING_AND_C10_COMPLEX_TYPES_AND2(at::ScalarType::Half, at::ScalarType::BFloat16, mat.scalar_type(), "addmv_impl_cuda", [&] {
+    if (mat.scalar_type() == kHalf || mat.scalar_type() == kBFloat16) {
+      // Currently no Hgemv/SgemvEx in Cublas
+      Tensor vec_as_matrix = vec.reshape({vec_size, 1}).contiguous();
+      Tensor self_as_matrix = self.reshape({mat.size(0), 1}).contiguous();
+      at::addmm_out(result, self_as_matrix, mat, vec_as_matrix, beta_, alpha_);
+      result.resize_({result.size(0)});
+      return result;
+    }
 
-  AT_DISPATCH_FLOATING_AND_C10_COMPLEX_TYPES(mat.scalar_type(), "addmv_impl_cuda", [&] {
-=======
-  AT_DISPATCH_FLOATING_TYPES_AND2(at::ScalarType::Half, at::ScalarType::BFloat16, mat.scalar_type(), "addmv_impl_cuda", [&] {
->>>>>>> 71a05517
     auto beta = beta_.to<scalar_t>();
     auto alpha = alpha_.to<scalar_t>();
     if (mat.stride(0) == 1) {
