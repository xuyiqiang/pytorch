--- conflicted
+++ resolved
@@ -143,7 +143,9 @@
       " instead");
 
   at::Tensor weight_contig = weight.contiguous();
-  auto weight_zp = weight.q_zero_point();
+  at::Tensor w_zero_points, w_scales;
+  std::tie(w_zero_points, w_scales) =
+      make_zero_points_and_scales_tensor(weight_contig);
 
   at::native::initQNNPACK();
 
@@ -156,8 +158,8 @@
       weight_contig, /* int8_t weight */
       bias_fp32.contiguous(), /* fp32 bias */
       c10::nullopt, /* input_scale */
-      weight.q_scale(),
-      weight_zp);
+      w_scales,
+      w_zero_points);
   return wt_ptr;
 }
 #endif // USE_PYTORCH_QNNPACK
@@ -242,135 +244,6 @@
   static c10::intrusive_ptr<LinearPackedParamsBase> run(
       at::Tensor weight,
       c10::optional<Tensor> bias) {
-<<<<<<< HEAD
-    TORCH_CHECK(
-        weight.dim() == 2,
-        "The weight tensor for quantized::linear_prepack (fbgemm) should"
-        " be 2-dimensional.");
-
-    auto N = weight.size(0);
-    auto K = weight.size(1);
-
-    // TODO: contiguous is called for further JIT optimizations.
-    auto weight_contig = weight.contiguous();
-    const auto qtype = weight.qscheme();
-    std::vector<int32_t> weight_zero_points_int32(1, 0);
-    if (qtype == kPerTensorAffine) {
-      weight_zero_points_int32[0] = weight.q_zero_point();
-    } else if (qtype == kPerChannelAffine) {
-      weight_zero_points_int32.resize(N, 0);
-      for (int i = 0; i < N; ++i) {
-        weight_zero_points_int32[i] =
-            weight.q_per_channel_zero_points()[i].item<int32_t>();
-      }
-    }
-    std::vector<float> weight_scales_float(1, 0.0);
-    if (qtype == kPerTensorAffine) {
-      weight_scales_float[0] = weight.q_scale();
-    } else if (qtype == kPerChannelAffine) {
-      weight_scales_float.resize(N, 0.0);
-      for (int i = 0; i < N; ++i) {
-        weight_scales_float[i] = weight.q_per_channel_scales()[i].item<float>();
-      }
-    }
-
-    int8_t* weight_ptr_int8 =
-        reinterpret_cast<int8_t*>(weight_contig.data_ptr<c10::qint8>());
-
-    std::vector<int32_t> col_offsets(N);
-    calc_col_offsets_transpose(
-        /*K=*/K,
-        /*N=*/N,
-        /*Bint8=*/weight_ptr_int8,
-        /*B_zero_point=*/weight_zero_points_int32.data(),
-        /*col_offsets=*/col_offsets.data(),
-        /*qtype=*/qtype);
-
-    c10::optional<at::Tensor> bias_contig;
-    if (bias.has_value()) {
-      Tensor bias_vec = bias.value();
-      TORCH_CHECK(bias_vec.dim() == 1, "bias should be a vector (1D Tensor)");
-      TORCH_CHECK(
-          bias_vec.size(0) == N,
-          "bias should have N elements: " + std::to_string(N));
-      bias_contig = bias->contiguous();
-    }
-    auto ret_ptr = std::make_unique<PackedLinearWeight>(PackedLinearWeight{
-        std::make_unique<fbgemm::PackBMatrix<int8_t>>(
-            /*trans=*/fbgemm::matrix_op_t::Transpose,
-            /*nRow=*/K,
-            /*nCol=*/N,
-            /*smat=*/weight_ptr_int8,
-            /*ld=*/K,
-            /*pmat=*/nullptr, // PackBMatrix manages ownership of pmat
-            /*groups=*/1),
-        bias_contig,
-        col_offsets,
-        weight_scales_float,
-        weight_zero_points_int32,
-        qtype});
-
-    // TODO: we will need to replace this with torchscript classes at a later
-    // point.
-    return cpp_custom_type_hack::create(std::move(ret_ptr), weight.options());
-  }
-#endif
-#ifdef USE_PYTORCH_QNNPACK
-  static at::Tensor qnnpack_linear_prepack(
-      at::Tensor weight,
-      c10::optional<Tensor> bias_in) {
-    TORCH_CHECK(
-        weight.dim() == 2,
-        "quantized::linear_prepack (qnnpack): Weight tensor rank should be == 2");
-    TORCH_CHECK(
-        weight.qscheme() == kPerTensorAffine,
-        "quantized::linear_prepack (qnnpack) only supports Per Tensor Quantization Scheme")
-
-    int64_t rows_w = weight.size(0);
-    Tensor bias_fp32;
-    if (bias_in.has_value()) {
-      bias_fp32 = bias_in.value();
-    } else {
-      bias_fp32 = at::zeros(rows_w, weight.options().dtype(at::kFloat));
-    }
-    TORCH_CHECK(
-        !bias_fp32.defined() || (bias_fp32.ndimension() == 1 && bias_fp32.size(0) == rows_w),
-        "quantized::linear_prepack (qnnpack): Given weight of size ",
-        weight.sizes(),
-        ", expected bias to be 1-dimensional with ",
-        rows_w,
-        " elements",
-        ", but got bias of size ",
-        bias_fp32.sizes(),
-        " instead");
-
-    Tensor weight_contig = weight.contiguous();
-
-    at::Tensor w_zero_points, w_scales;
-    std::tie(w_zero_points, w_scales) =
-        make_zero_points_and_scales_tensor(weight_contig);
-
-    initQNNPACK();
-
-    // We set the pre-packed linear weights to nullptr below as we call pre-pack
-    // during the first invocation of operator run. Refer to qlinear.cpp for more
-    // details. TODO Update to actually call pre-pack here once bias is removed
-    // from pre-packing step.
-    // Weight zero points and scales are left uninitialized at this point.
-    // This is done just before weight packing in qlinear.cpp
-    auto wt_ptr = std::make_unique<PackedLinearWeightsQnnp>(
-        PackedLinearWeightsQnnp{nullptr,
-                                weight_contig, /* int8_t weight */
-                                bias_fp32.contiguous(), /* fp32 bias */
-                                c10::nullopt, /* input_scale */
-                                w_scales,
-                                w_zero_points});
-    return cpp_custom_type_hack::create(std::move(wt_ptr), weight.options());
-  }
-#endif
-  static at::Tensor run(at::Tensor weight, c10::optional<Tensor> bias) {
-=======
->>>>>>> 0ed7fc58
     auto& ctx = at::globalContext();
 
 #ifdef USE_FBGEMM
