#include <pytorch_qnnpack.h>
#include <qnnpack/pack.h>
#include <qnnpack_func.h>
#include <cstring>
#include <cstdlib>

namespace qnnpack {
// For runtime quantization packing.
PackBMatrix::PackBMatrix(
    const size_t input_channels,
    const size_t output_channels,
    const uint8_t* kernel_zero_points,
    const float* requantization_scales,
    const uint8_t* kernel,
    const int32_t* bias) {
  for (size_t i = 0; i < output_channels; ++i) {
    if (requantization_scales[i] <= 0.0f ||
        !std::isnormal(requantization_scales[i])) {
      pytorch_qnnp_log_error(
          "failed to create fully connected operator with requant scale of "
          "%.7g for output channel %d."
          "Scale must be finite and positive",
          requantization_scales[i], (int)i);
      assert("QNNPACK Runtime Error.");
    }
  }

  const uint32_t nr = pytorch_qnnp_params.q8conv.nr;
  const uint32_t kr = pytorch_qnnp_params.q8conv.kr;

  const uint32_t n_stride = (output_channels + (nr - 1)) & -nr;
  const uint32_t k_stride = (input_channels + (kr - 1)) & -kr;

  input_channels_ = input_channels;
  output_channels_ = output_channels;
  packed_weights_ =
      malloc(n_stride * (k_stride * sizeof(uint8_t) + sizeof(int32_t)));
  if (packed_weights_ == NULL) {
    pytorch_qnnp_log_error(
        "failed to allocate %zu bytes for packed weights",
        n_stride * (k_stride * sizeof(uint8_t) + sizeof(int32_t)));
    assert("QNNPACK Runtime Error.");
  }
  // TODO Kimish: NO need for this. Remove.
  memset(
      packed_weights_,
      kernel_zero_points[0],
      n_stride * (k_stride * sizeof(uint8_t) + sizeof(int32_t)));

  pytorch_pack_q8gemm_wrq(
      output_channels,
      input_channels,
      nr,
      nr,
      kr,
      kernel,
      bias,
      kernel_zero_points,
      packed_weights_);
}

// For dynamic quantization packing.
PackBMatrix::PackBMatrix(
    const size_t input_channels,
    const size_t output_channels,
    const uint8_t kernel_zero_point,
    const float requantization_scale,
    const uint8_t* kernel,
    const int32_t* bias) {
  if (requantization_scale <= 0.0f || !std::isnormal(requantization_scale)) {
    pytorch_qnnp_log_error(
<<<<<<< HEAD
        "failed to create fully connected operator with %.7g requant scale: "
=======
        "failed to create fully connected operator with %.7g requantization scale: "
>>>>>>> c19b3a5e
        "scale must be finite and positive",
        requantization_scale);
    assert("QNNPACK Runtime Error.");
  }

  const uint32_t nr = pytorch_qnnp_params.q8conv.nr;
  const uint32_t kr = pytorch_qnnp_params.q8conv.kr;

  const uint32_t n_stride = (output_channels + (nr - 1)) & -nr;
  const uint32_t k_stride = (input_channels + (kr - 1)) & -kr;

  input_channels_ = input_channels;
  output_channels_ = output_channels;
  packed_weights_ =
      malloc(n_stride * (k_stride * sizeof(uint8_t) + sizeof(int32_t)));
  if (packed_weights_ == NULL) {
    pytorch_qnnp_log_error(
        "failed to allocate %zu bytes for packed weights",
        n_stride * (k_stride * sizeof(uint8_t) + sizeof(int32_t)));
    assert("QNNPACK Runtime Error.");
  }
  memset(
      packed_weights_,
      kernel_zero_point,
      n_stride * (k_stride * sizeof(uint8_t) + sizeof(int32_t)));

  pytorch_pack_q8gemm_wrq(
      output_channels,
      input_channels,
      nr,
      nr,
      kr,
      kernel,
      bias,
      nullptr,
      packed_weights_);
}
} // namespace qnnpack<|MERGE_RESOLUTION|>--- conflicted
+++ resolved
@@ -69,11 +69,7 @@
     const int32_t* bias) {
   if (requantization_scale <= 0.0f || !std::isnormal(requantization_scale)) {
     pytorch_qnnp_log_error(
-<<<<<<< HEAD
-        "failed to create fully connected operator with %.7g requant scale: "
-=======
         "failed to create fully connected operator with %.7g requantization scale: "
->>>>>>> c19b3a5e
         "scale must be finite and positive",
         requantization_scale);
     assert("QNNPACK Runtime Error.");
