#pragma once
#include <array>
#include <cinttypes>
#include <cmath>
#include <string>

#include <pytorch_qnnpack.h>
#include <qnnpack/log.h>
#include <qnnpack/operator.h>

namespace qnnpack {

namespace {
static inline size_t compute_output_dimension(
    size_t input_dim,       // Input dimension
    size_t pad_dim,         // Input padding
    size_t adjustment_dim,  // Adjustment to the output dimension
    size_t kernel_dim,      // Kernel dimension
    size_t dilation_dim,    // Dilation dimension
    size_t stride_dim,      // Stride or subsampling dimension
    bool transpose) {       // Transposed convolution
  kernel_dim = (kernel_dim - 1) * dilation_dim + 1;  // Effective kernel dim
  if (transpose) {
    return stride_dim * (input_dim - 1) + adjustment_dim + kernel_dim - pad_dim;
  } else {
    return (input_dim + pad_dim - kernel_dim) / stride_dim + 1;
  }
}
}  // namespace

struct conv_param_t {
  const std::array<uint32_t, 2> kernel_dims; // kernel width, height
  const std::array<uint32_t, 2> stride_dims; // subsampling width, height
  const std::array<uint32_t, 2> dilation; // dilation width, height
  const std::array<uint32_t, 4> padding; // input padding top, left, bottom, right
  const std::array<uint32_t, 2> adjustment_dims; // output adjustment

  const uint32_t groups;
  const size_t input_channels;
  const size_t output_channels;
  const uint8_t* kernel_zero_points;
  const float* requantization_scales;
  const uint8_t output_min;
  const uint8_t output_max;
  const bool transpose;

  // The following are derived parameters
  enum pytorch_qnnp_ukernel_type ukernel_type; // kernel type based on input params
  size_t group_input_channels;
  size_t group_output_channels;

  /**
   * @brief Constructor for initializing the convolution/deconvolution
   * parameters.
   */
<<<<<<< HEAD
  conv_param_t(
      const std::array<uint32_t, 2> kernel,
      const std::array<uint32_t, 2> subsampling,
      const std::array<uint32_t, 2> dil,
      const std::array<uint32_t, 4> pd,
      const uint32_t grp,
      const size_t in_ch,
      const size_t out_ch,
      const uint8_t* kernel_zp,
      const float* scale,
      const uint8_t out_min,
      const uint8_t out_max)
      : kernel_dims(kernel),
        subsampling_dims(subsampling),
        dilation(dil),
        pad(pd),
        groups(grp),
        input_channels(in_ch),
        output_channels(out_ch),
        kernel_zero_points(kernel_zp),
        requantization_scales(scale),
        output_min(out_min),
        output_max(out_max) {
=======
  conv_param_t(const std::array<uint32_t, 2> kernel_,
               const std::array<uint32_t, 2> stride_,
               const std::array<uint32_t, 2> dilation_,
               const std::array<uint32_t, 4> padding_,
               const std::array<uint32_t, 2> adjustment_,
               const uint32_t groups_,
               const size_t input_channels_,
               const size_t output_channels_,
               const uint8_t kernel_zp_,
               const float kernel_stride_,
               const uint8_t out_min_,
               const uint8_t out_max_,
               const bool transpose_)
      : kernel_dims(kernel_),
        stride_dims(stride_),
        dilation(dilation_),
        padding(padding_),
        adjustment_dims(adjustment_),
        groups(groups_),
        input_channels(input_channels_),
        output_channels(output_channels_),
        kernel_zero_point(kernel_zp_),
        kernel_scale(kernel_stride_),
        output_min(out_min_),
        output_max(out_max_),
        transpose(transpose_) {
>>>>>>> 4025d878
    const uint32_t kernel_width = kernel_dims[0];
    const uint32_t kernel_height = kernel_dims[1];

    const uint32_t input_padding_top = padding[0];
    const uint32_t input_padding_left = padding[1];
    const uint32_t input_padding_bottom = padding[2];
    const uint32_t input_padding_right = padding[3];

    const char* _name;
    if (transpose) {
      _name = "deconvolution\0";
    } else {
      _name = "convolution\0";
    }

    if (groups == 0) {
      pytorch_qnnp_log_error(
          "failed to create %s with groups equal to zero.", _name);
      assert("Failed to initialize QNNPACK conv_param_t struct.");
    }

    if (input_channels % groups != 0 || output_channels % groups != 0) {
      pytorch_qnnp_log_error(
          "failed to create %s: input and output channels must be divisible by"
          " groups.", _name);
      assert("Failed to initialize QNNPACK conv_param_t struct.");
    }

    group_input_channels = input_channels / groups;
    group_output_channels = output_channels / groups;

    if (kernel_width == 0 || kernel_height == 0) {
      pytorch_qnnp_log_error(
          "failed to create %s with %" PRIu32 "x%" PRIu32
          " kernel: kernel dimensions must be non-zero",
          _name,
          kernel_width,
          kernel_height);
      assert("Failed to initialize QNNPACK conv_param_t struct.");
    }

    if (stride_dims[0] == 0 || stride_dims[1] == 0) {
      pytorch_qnnp_log_error(
          "failed to create %s with %" PRIu32 "x%" PRIu32
          " subsampling: "
          "subsampling dimensions must be non-zero",
          _name,
          stride_dims[0],
          stride_dims[1]);
      assert("Failed to initialize QNNPACK conv_param_t struct.");
    }

    if (dilation[0] == 0 || dilation[1] == 0) {
      pytorch_qnnp_log_error(
          "failed to create %s with %" PRIu32 "x%" PRIu32
          " dilation: "
          "dilation dimensions must be non-zero",
          _name,
          dilation[0],
          dilation[1]);
      assert("Failed to initialize QNNPACK conv_param_t struct.");
    }

    //if (kernel_scale <= 0.0f || !std::isnormal(kernel_scale)) {
    // This has to be checked for all the output channel requant scales.
    // TODO
    if (requantization_scales[0] <= 0.0f || !std::isnormal(requantization_scales[0])) {
      pytorch_qnnp_log_error(
          "failed to create %s with %.7g kernel scale: scale must be"
          "finite and positive",
<<<<<<< HEAD
          requantization_scales[0]);
=======
          _name,
          kernel_scale);
>>>>>>> 4025d878
      assert("Failed to initialize QNNPACK conv_param_t struct.");
    }

    if (stride_dims[1] > kernel_height) {
      pytorch_qnnp_log_info(
          "inefficiency in %s with %" PRIu32 "x%" PRIu32 " kernel and %"
          PRIu32 "x%" PRIu32 " subsampling: "
          "height subsampling is greater than kernel height; subsampling should"
          " be performed before the %s",
          _name,
          kernel_width,
          kernel_height,
          stride_dims[0],
          stride_dims[1],
          _name);
    }

    if (stride_dims[0] > kernel_width) {
      pytorch_qnnp_log_info(
          "inefficiency in %s with %" PRIu32 "x%" PRIu32 " kernel and %"
          PRIu32 "x%" PRIu32 " subsampling: "
          "width subsampling is greater than kernel width; subsampling should"
          " be performed before the %s",
          _name,
          kernel_width,
          kernel_height,
          stride_dims[0],
          stride_dims[1],
          _name);
    }

    if (input_padding_top >= kernel_height) {
      pytorch_qnnp_log_info(
          "inefficiency in %s with %" PRIu32 "x%" PRIu32 " kernel and %"
          PRIu32 "+%" PRIu32 " height padding: "
          "input top padding is greater or equal to kernel height",
          _name,
          kernel_width,
          kernel_height,
          input_padding_top,
          input_padding_bottom);
    }

    if (input_padding_bottom >= kernel_height) {
      pytorch_qnnp_log_info(
          "inefficiency in %s with %" PRIu32 "x%" PRIu32 " kernel and %"
          PRIu32 "+%" PRIu32 " height padding: "
          "input bottom padding is greater or equal to kernel height",
          _name,
          kernel_width,
          kernel_height,
          input_padding_top,
          input_padding_bottom);
    }

    if (input_padding_right >= kernel_width) {
      pytorch_qnnp_log_info(
          "inefficiency in %s with %" PRIu32 "x%" PRIu32 " kernel and %"
          PRIu32 "+%" PRIu32 " width padding: "
          "input right padding is greater or equal to kernel width",
          _name,
          kernel_width,
          kernel_height,
          input_padding_left,
          input_padding_right);
    }

    if (input_padding_left >= kernel_width) {
      pytorch_qnnp_log_info(
          "inefficiency in %s with %" PRIu32 "x%" PRIu32 " kernel and %"
          PRIu32 "+%" PRIu32 " width padding: "
          "input left padding is greater or equal to kernel width",
          _name,
          kernel_width,
          kernel_height,
          input_padding_left,
          input_padding_right);
    }

    const size_t kernel_size = kernel_height * kernel_width;
    if (transpose) {
      ukernel_type = pytorch_qnnp_ukernel_type_conv;
    } else {
      ukernel_type = pytorch_qnnp_ukernel_type_none;
      const bool any_padding = (input_padding_left | input_padding_top
          | input_padding_right | input_padding_bottom) != 0;

      if ((kernel_size == 9 || kernel_size == 25) &&
          group_input_channels == 1 && group_output_channels == 1 && groups > 1) {
        ukernel_type = pytorch_qnnp_ukernel_type_dwconv;
      } else if (kernel_size == 1 && stride_dims[1] == 1 && stride_dims[0] == 1 && !any_padding) {
        ukernel_type = group_input_channels >= SIZE_MAX ? pytorch_qnnp_ukernel_type_xzp_gemm : pytorch_qnnp_ukernel_type_gemm;
      } else {
        ukernel_type = pytorch_qnnp_ukernel_type_conv;
      }
    }
  }

  /**
   * @brief Computes the output dimensions given a 2D input.
   */
  std::array<size_t, 2> compute_output_dims(std::array<size_t, 2> input_dims) const {
    std::array<size_t, 2> output_dims;
    output_dims[0] = compute_output_dimension(input_dims[0],  // width
                                              padding[1] + padding[3],
                                              adjustment_dims[0],
                                              kernel_dims[0],
                                              dilation[0],
                                              stride_dims[0],
                                              transpose);
    output_dims[1] = compute_output_dimension(input_dims[1],  // height
                                              padding[0] + padding[2],
                                              adjustment_dims[1],
                                              kernel_dims[1],
                                              dilation[1],
                                              stride_dims[1],
                                              transpose);
    return output_dims;
  }
};
} // namespace qnnpack<|MERGE_RESOLUTION|>--- conflicted
+++ resolved
@@ -53,31 +53,6 @@
    * @brief Constructor for initializing the convolution/deconvolution
    * parameters.
    */
-<<<<<<< HEAD
-  conv_param_t(
-      const std::array<uint32_t, 2> kernel,
-      const std::array<uint32_t, 2> subsampling,
-      const std::array<uint32_t, 2> dil,
-      const std::array<uint32_t, 4> pd,
-      const uint32_t grp,
-      const size_t in_ch,
-      const size_t out_ch,
-      const uint8_t* kernel_zp,
-      const float* scale,
-      const uint8_t out_min,
-      const uint8_t out_max)
-      : kernel_dims(kernel),
-        subsampling_dims(subsampling),
-        dilation(dil),
-        pad(pd),
-        groups(grp),
-        input_channels(in_ch),
-        output_channels(out_ch),
-        kernel_zero_points(kernel_zp),
-        requantization_scales(scale),
-        output_min(out_min),
-        output_max(out_max) {
-=======
   conv_param_t(const std::array<uint32_t, 2> kernel_,
                const std::array<uint32_t, 2> stride_,
                const std::array<uint32_t, 2> dilation_,
@@ -86,8 +61,8 @@
                const uint32_t groups_,
                const size_t input_channels_,
                const size_t output_channels_,
-               const uint8_t kernel_zp_,
-               const float kernel_stride_,
+               const uint8_t* kernel_zp_,
+               const float* scale_,
                const uint8_t out_min_,
                const uint8_t out_max_,
                const bool transpose_)
@@ -99,12 +74,11 @@
         groups(groups_),
         input_channels(input_channels_),
         output_channels(output_channels_),
-        kernel_zero_point(kernel_zp_),
-        kernel_scale(kernel_stride_),
+        kernel_zero_points(kernel_zp_),
+        requantization_scales(scale_),
         output_min(out_min_),
         output_max(out_max_),
         transpose(transpose_) {
->>>>>>> 4025d878
     const uint32_t kernel_width = kernel_dims[0];
     const uint32_t kernel_height = kernel_dims[1];
 
@@ -173,14 +147,9 @@
     // TODO
     if (requantization_scales[0] <= 0.0f || !std::isnormal(requantization_scales[0])) {
       pytorch_qnnp_log_error(
-          "failed to create %s with %.7g kernel scale: scale must be"
+          "failed to create convolution with %.7g kernel scale: scale must be"
           "finite and positive",
-<<<<<<< HEAD
           requantization_scales[0]);
-=======
-          _name,
-          kernel_scale);
->>>>>>> 4025d878
       assert("Failed to initialize QNNPACK conv_param_t struct.");
     }
 
