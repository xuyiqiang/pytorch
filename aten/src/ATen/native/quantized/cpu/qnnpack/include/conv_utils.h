#pragma once
#include <array>
#include <cinttypes>
#include <cmath>
#include <string>

#include <pytorch_qnnpack.h>
#include <qnnpack/log.h>
#include <qnnpack/operator.h>

namespace qnnpack {

namespace {
static inline size_t compute_output_dimension(
    size_t input_dim,       // Input dimension
    size_t pad_dim,         // Input padding
    size_t adjustment_dim,  // Adjustment to the output dimension
    size_t kernel_dim,      // Kernel dimension
    size_t dilation_dim,    // Dilation dimension
    size_t stride_dim,      // Stride or subsampling dimension
    bool transpose) {       // Transposed convolution
  kernel_dim = (kernel_dim - 1) * dilation_dim + 1;  // Effective kernel dim
  if (transpose) {
    return stride_dim * (input_dim - 1) + adjustment_dim + kernel_dim - pad_dim;
  } else {
    return (input_dim + pad_dim - kernel_dim) / stride_dim + 1;
  }
}
}  // namespace

struct conv_param_t {
  const std::array<uint32_t, 2> kernel_dims; // kernel width, height
  const std::array<uint32_t, 2> stride_dims; // subsampling width, height
  const std::array<uint32_t, 2> dilation; // dilation width, height
  const std::array<uint32_t, 4> padding; // input padding top, left, bottom, right
  const std::array<uint32_t, 2> adjustment_dims; // output adjustment

  const uint32_t groups;
  const size_t input_channels;
  const size_t output_channels;
  const uint8_t* kernel_zero_points;
  const float* requantization_scales;
  const uint8_t output_min;
  const uint8_t output_max;
  const bool transpose;

  // The following are derived parameters
  enum pytorch_qnnp_ukernel_type ukernel_type; // kernel type based on input params
  size_t group_input_channels;
  size_t group_output_channels;
  bool per_channel;

  /**
   * @brief Constructor for initializing the convolution/deconvolution
   * parameters.
   */
<<<<<<< HEAD
  conv_param_t(
      const std::array<uint32_t, 2> kernel,
      const std::array<uint32_t, 2> subsampling,
      const std::array<uint32_t, 2> dil,
      const std::array<uint32_t, 4> pd,
      const uint32_t grp,
      const size_t in_ch,
      const size_t out_ch,
      const uint8_t* kernel_zp,
      const float* scale,
      const uint8_t out_min,
      const uint8_t out_max,
      const bool is_per_channel=false)
      : kernel_dims(kernel),
        subsampling_dims(subsampling),
        dilation(dil),
        pad(pd),
        groups(grp),
        input_channels(in_ch),
        output_channels(out_ch),
        kernel_zero_points(kernel_zp),
        requantization_scales(scale),
        output_min(out_min),
        output_max(out_max),
        per_channel(is_per_channel) {
=======
  conv_param_t(const std::array<uint32_t, 2> kernel_,
               const std::array<uint32_t, 2> stride_,
               const std::array<uint32_t, 2> dilation_,
               const std::array<uint32_t, 4> padding_,
               const std::array<uint32_t, 2> adjustment_,
               const uint32_t groups_,
               const size_t input_channels_,
               const size_t output_channels_,
               const uint8_t* kernel_zp_,
               const float* scale_,
               const uint8_t out_min_,
               const uint8_t out_max_,
               const bool transpose_)
      : kernel_dims(kernel_),
        stride_dims(stride_),
        dilation(dilation_),
        padding(padding_),
        adjustment_dims(adjustment_),
        groups(groups_),
        input_channels(input_channels_),
        output_channels(output_channels_),
        kernel_zero_points(kernel_zp_),
        requantization_scales(scale_),
        output_min(out_min_),
        output_max(out_max_),
        transpose(transpose_) {
>>>>>>> 4492d5a1
    const uint32_t kernel_width = kernel_dims[0];
    const uint32_t kernel_height = kernel_dims[1];

    const uint32_t input_padding_top = padding[0];
    const uint32_t input_padding_left = padding[1];
    const uint32_t input_padding_bottom = padding[2];
    const uint32_t input_padding_right = padding[3];

    const char* _name;
    if (transpose) {
      _name = "deconvolution\0";
    } else {
      _name = "convolution\0";
    }

    if (groups == 0) {
      pytorch_qnnp_log_error(
          "failed to create %s with groups equal to zero.", _name);
      assert("Failed to initialize QNNPACK conv_param_t struct.");
    }

    if (input_channels % groups != 0 || output_channels % groups != 0) {
      pytorch_qnnp_log_error(
          "failed to create %s: input and output channels must be divisible by"
          " groups.", _name);
      assert("Failed to initialize QNNPACK conv_param_t struct.");
    }

    group_input_channels = input_channels / groups;
    group_output_channels = output_channels / groups;

    if (kernel_width == 0 || kernel_height == 0) {
      pytorch_qnnp_log_error(
          "failed to create %s with %" PRIu32 "x%" PRIu32
          " kernel: kernel dimensions must be non-zero",
          _name,
          kernel_width,
          kernel_height);
      assert("Failed to initialize QNNPACK conv_param_t struct.");
    }

    if (stride_dims[0] == 0 || stride_dims[1] == 0) {
      pytorch_qnnp_log_error(
          "failed to create %s with %" PRIu32 "x%" PRIu32
          " subsampling: "
          "subsampling dimensions must be non-zero",
          _name,
          stride_dims[0],
          stride_dims[1]);
      assert("Failed to initialize QNNPACK conv_param_t struct.");
    }

    if (dilation[0] == 0 || dilation[1] == 0) {
      pytorch_qnnp_log_error(
          "failed to create %s with %" PRIu32 "x%" PRIu32
          " dilation: "
          "dilation dimensions must be non-zero",
          _name,
          dilation[0],
          dilation[1]);
      assert("Failed to initialize QNNPACK conv_param_t struct.");
    }

    //if (kernel_scale <= 0.0f || !std::isnormal(kernel_scale)) {
    // This has to be checked for all the output channel requant scales.
    // TODO
    if (requantization_scales[0] <= 0.0f || !std::isnormal(requantization_scales[0])) {
      pytorch_qnnp_log_error(
          "failed to create convolution with %.7g kernel scale: scale must be"
          "finite and positive",
          requantization_scales[0]);
      assert("Failed to initialize QNNPACK conv_param_t struct.");
    }

    if (stride_dims[1] > kernel_height) {
      pytorch_qnnp_log_info(
          "inefficiency in %s with %" PRIu32 "x%" PRIu32 " kernel and %"
          PRIu32 "x%" PRIu32 " subsampling: "
          "height subsampling is greater than kernel height; subsampling should"
          " be performed before the %s",
          _name,
          kernel_width,
          kernel_height,
          stride_dims[0],
          stride_dims[1],
          _name);
    }

    if (stride_dims[0] > kernel_width) {
      pytorch_qnnp_log_info(
          "inefficiency in %s with %" PRIu32 "x%" PRIu32 " kernel and %"
          PRIu32 "x%" PRIu32 " subsampling: "
          "width subsampling is greater than kernel width; subsampling should"
          " be performed before the %s",
          _name,
          kernel_width,
          kernel_height,
          stride_dims[0],
          stride_dims[1],
          _name);
    }

    if (input_padding_top >= kernel_height) {
      pytorch_qnnp_log_info(
          "inefficiency in %s with %" PRIu32 "x%" PRIu32 " kernel and %"
          PRIu32 "+%" PRIu32 " height padding: "
          "input top padding is greater or equal to kernel height",
          _name,
          kernel_width,
          kernel_height,
          input_padding_top,
          input_padding_bottom);
    }

    if (input_padding_bottom >= kernel_height) {
      pytorch_qnnp_log_info(
          "inefficiency in %s with %" PRIu32 "x%" PRIu32 " kernel and %"
          PRIu32 "+%" PRIu32 " height padding: "
          "input bottom padding is greater or equal to kernel height",
          _name,
          kernel_width,
          kernel_height,
          input_padding_top,
          input_padding_bottom);
    }

    if (input_padding_right >= kernel_width) {
      pytorch_qnnp_log_info(
          "inefficiency in %s with %" PRIu32 "x%" PRIu32 " kernel and %"
          PRIu32 "+%" PRIu32 " width padding: "
          "input right padding is greater or equal to kernel width",
          _name,
          kernel_width,
          kernel_height,
          input_padding_left,
          input_padding_right);
    }

    if (input_padding_left >= kernel_width) {
      pytorch_qnnp_log_info(
          "inefficiency in %s with %" PRIu32 "x%" PRIu32 " kernel and %"
          PRIu32 "+%" PRIu32 " width padding: "
          "input left padding is greater or equal to kernel width",
          _name,
          kernel_width,
          kernel_height,
          input_padding_left,
          input_padding_right);
    }

    const size_t kernel_size = kernel_height * kernel_width;
    if (transpose) {
      ukernel_type = pytorch_qnnp_ukernel_type_conv;
    } else {
      ukernel_type = pytorch_qnnp_ukernel_type_none;
      const bool any_padding = (input_padding_left | input_padding_top
          | input_padding_right | input_padding_bottom) != 0;

      if ((kernel_size == 9 || kernel_size == 25) &&
          group_input_channels == 1 && group_output_channels == 1 && groups > 1) {
        ukernel_type = pytorch_qnnp_ukernel_type_dwconv;
      } else if (kernel_size == 1 && stride_dims[1] == 1 && stride_dims[0] == 1 && !any_padding) {
        ukernel_type = group_input_channels >= SIZE_MAX ? pytorch_qnnp_ukernel_type_xzp_gemm : pytorch_qnnp_ukernel_type_gemm;
      } else {
        ukernel_type = pytorch_qnnp_ukernel_type_conv;
      }
    }
  }

  /**
   * @brief Computes the output dimensions given a 2D input.
   */
  std::array<size_t, 2> compute_output_dims(std::array<size_t, 2> input_dims) const {
    std::array<size_t, 2> output_dims;
    output_dims[0] = compute_output_dimension(input_dims[0],  // width
                                              padding[1] + padding[3],
                                              adjustment_dims[0],
                                              kernel_dims[0],
                                              dilation[0],
                                              stride_dims[0],
                                              transpose);
    output_dims[1] = compute_output_dimension(input_dims[1],  // height
                                              padding[0] + padding[2],
                                              adjustment_dims[1],
                                              kernel_dims[1],
                                              dilation[1],
                                              stride_dims[1],
                                              transpose);
    return output_dims;
  }
};
} // namespace qnnpack<|MERGE_RESOLUTION|>--- conflicted
+++ resolved
@@ -54,33 +54,6 @@
    * @brief Constructor for initializing the convolution/deconvolution
    * parameters.
    */
-<<<<<<< HEAD
-  conv_param_t(
-      const std::array<uint32_t, 2> kernel,
-      const std::array<uint32_t, 2> subsampling,
-      const std::array<uint32_t, 2> dil,
-      const std::array<uint32_t, 4> pd,
-      const uint32_t grp,
-      const size_t in_ch,
-      const size_t out_ch,
-      const uint8_t* kernel_zp,
-      const float* scale,
-      const uint8_t out_min,
-      const uint8_t out_max,
-      const bool is_per_channel=false)
-      : kernel_dims(kernel),
-        subsampling_dims(subsampling),
-        dilation(dil),
-        pad(pd),
-        groups(grp),
-        input_channels(in_ch),
-        output_channels(out_ch),
-        kernel_zero_points(kernel_zp),
-        requantization_scales(scale),
-        output_min(out_min),
-        output_max(out_max),
-        per_channel(is_per_channel) {
-=======
   conv_param_t(const std::array<uint32_t, 2> kernel_,
                const std::array<uint32_t, 2> stride_,
                const std::array<uint32_t, 2> dilation_,
@@ -93,7 +66,8 @@
                const float* scale_,
                const uint8_t out_min_,
                const uint8_t out_max_,
-               const bool transpose_)
+               const bool transpose_,
+               const bool is_per_channel_)
       : kernel_dims(kernel_),
         stride_dims(stride_),
         dilation(dilation_),
@@ -106,8 +80,8 @@
         requantization_scales(scale_),
         output_min(out_min_),
         output_max(out_max_),
-        transpose(transpose_) {
->>>>>>> 4492d5a1
+        transpose(transpose_),
+        per_channel(is_per_channel_) {
     const uint32_t kernel_width = kernel_dims[0];
     const uint32_t kernel_height = kernel_dims[1];
 
