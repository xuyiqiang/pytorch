#include <ATen/ATen.h>
#include <ATen/cpp_custom_type_hack.h>
#include <ATen/native/quantized/cpu/fbgemm_utils.h>
#include <ATen/native/quantized/cpu/packed_params.h>
#include <ATen/native/quantized/cpu/qnnpack_utils.h>
#include <torch/custom_class.h>
#include <torch/library.h>

torch::jit::class_<LinearPackedParamsBase> register_linear_params();

#ifdef USE_FBGEMM
std::tuple<at::Tensor, c10::optional<at::Tensor>> PackedLinearWeight::unpack() {
  auto packB = w.get();

  int64_t N = static_cast<int64_t>(packB->numCols());
  int64_t K = static_cast<int64_t>(packB->numRows());

  at::Tensor weight_origin;
  if (q_scheme == c10::kPerTensorAffine) {
    weight_origin = at::_empty_affine_quantized(
        {N, K}, at::device(c10::kCPU).dtype(c10::kQInt8), w_scale[0], w_zp[0]);
  } else if (q_scheme == c10::kPerChannelAffine) {
    auto scales = at::from_blob(
        w_scale.data(), w_scale.size(), device(c10::kCPU).dtype(c10::kFloat));
    auto zero_points = at::from_blob(
        w_zp.data(), w_zp.size(), device(c10::kCPU).dtype(c10::kInt));

    weight_origin = at::_empty_per_channel_affine_quantized(
        {N, K},
        scales.toType(c10::kDouble),
        zero_points.toType(c10::kLong),
        0, // The output channel axis is 0
        device(c10::kCPU).dtype(c10::kQInt8));
  }

  int8_t* weight_ptr_int8 =
      reinterpret_cast<int8_t*>(weight_origin.data_ptr<c10::qint8>());

  // packB->printPackedMatrix("packedB inside fbgemm_unpack
  // (QLinearUnpackWeightInt8): ");
  packB->unpack(weight_ptr_int8);

  return std::tuple<at::Tensor, c10::optional<at::Tensor>>(
      weight_origin, bias_);
}
#endif // USE_FBGEMM

#ifdef USE_PYTORCH_QNNPACK
<<<<<<< HEAD
std::tuple<at::Tensor, c10::optional<at::Tensor>> PackedLinearWeightsQnnp::
    unpack() {
  return std::tuple<at::Tensor, c10::optional<at::Tensor>>(orig_weight, bias_);
}
=======
  static std::tuple<at::Tensor, c10::optional<Tensor>> qnnpack_linear_unpack(
      at::Tensor packed_weight) {
    auto& pack_ptr =
        cpp_custom_type_hack::cast<PackedLinearWeightsQnnp>(packed_weight);
    TORCH_CHECK(
        pack_ptr.orig_weight.defined(),
        "Cannot unpack weights. "
        "Call at::globalContext()::setReleaseOriginalWeights(false) before packing or loading to enable unpacking.");
    return std::tuple<at::Tensor, c10::optional<Tensor>>(
        pack_ptr.orig_weight, pack_ptr.bias);
  }
>>>>>>> 3840fb79
#endif // USE_PYTORCH_QNNPACK

#ifdef USE_FBGEMM
std::tuple<at::Tensor, c10::optional<at::Tensor>> PackedLinearWeightFp16::
    unpack() {
  auto& packed_weight_ptr = w;

  auto nrows = packed_weight_ptr->numRows();
  auto ncols = packed_weight_ptr->numCols();

  at::Tensor unpacked_weight =
      at::empty({ncols, nrows}, at::kHalf, c10::MemoryFormat::Contiguous);
  packed_weight_ptr->unpack(
      static_cast<fbgemm::float16*>(unpacked_weight.data_ptr()),
      fbgemm::matrix_op_t::Transpose);

  return std::make_tuple(unpacked_weight.to(at::kFloat), bias_);
}
#endif // USE_FBGEMM

namespace at {
namespace native {
namespace {

class QLinearUnpackWeightInt8 final {
 public:
  static std::tuple<at::Tensor, c10::optional<Tensor>> run(
      const c10::intrusive_ptr<LinearPackedParamsBase>& packed_weight) {
    return packed_weight->unpack();
  }
};

class QLinearUnpackWeightFp16 final {
 public:
  static std::tuple<at::Tensor, c10::optional<Tensor>> run(
      const c10::intrusive_ptr<LinearPackedParamsBase>& packed_weight) {
    auto& ctx = at::globalContext();

    TORCH_CHECK(
        ctx.qEngine() != at::QEngine::QNNPACK,
        "quantized::linear_unpack_fp16 is currently "
        "not supported by QNNPACK");

    return packed_weight->unpack();
  }
};

class QLinearUnpackWeightInt8Legacy final {
 public:
  static std::tuple<at::Tensor, c10::optional<Tensor>> run(
      const at::Tensor& packed_weight) {
    TORCH_WARN_ONCE(
        "quantized.linear_unpack(Tensor) is deprecated! Please "
        "upgrade your model to use the newer quantized.linear_"
        "unpack(LinearPackedParamsBase) overload");
    return cpp_custom_type_hack::cast<
               c10::intrusive_ptr<LinearPackedParamsBase>>(packed_weight)
        ->unpack();
  }
};

class QLinearUnpackWeightFp16Legacy final {
 public:
  static std::tuple<at::Tensor, c10::optional<Tensor>> run(
      const at::Tensor& packed_weight) {
    TORCH_WARN_ONCE(
        "quantized.linear_unpack(Tensor) is deprecated! Please "
        "upgrade your model to use the newer quantized.linear_"
        "unpack(LinearPackedParamsBase) overload");
    auto& ctx = at::globalContext();

    TORCH_CHECK(
        ctx.qEngine() != at::QEngine::QNNPACK,
        "quantized::linear_unpack_fp16 is currently "
        "not supported by QNNPACK");

    return cpp_custom_type_hack::cast<
               c10::intrusive_ptr<LinearPackedParamsBase>>(packed_weight)
        ->unpack();
  }
};

TORCH_LIBRARY_IMPL(quantized, CPU, m) {
  m.impl("linear_unpack.legacy", QLinearUnpackWeightInt8Legacy::run);
  m.impl("linear_unpack_fp16.legacy", QLinearUnpackWeightFp16Legacy::run);
}

TORCH_LIBRARY_IMPL(quantized, CatchAll, m) {
  m.impl("linear_unpack", QLinearUnpackWeightInt8::run);
  m.impl("linear_unpack_fp16", QLinearUnpackWeightFp16::run);
}

} // namespace
} // namespace native
} // namespace at<|MERGE_RESOLUTION|>--- conflicted
+++ resolved
@@ -46,24 +46,14 @@
 #endif // USE_FBGEMM
 
 #ifdef USE_PYTORCH_QNNPACK
-<<<<<<< HEAD
 std::tuple<at::Tensor, c10::optional<at::Tensor>> PackedLinearWeightsQnnp::
     unpack() {
+  TORCH_CHECK(
+      orig_weight.defined(),
+      "Cannot unpack weights. "
+      "Call at::globalContext()::setReleaseOriginalWeights(false) before packing or loading to enable unpacking.");
   return std::tuple<at::Tensor, c10::optional<at::Tensor>>(orig_weight, bias_);
 }
-=======
-  static std::tuple<at::Tensor, c10::optional<Tensor>> qnnpack_linear_unpack(
-      at::Tensor packed_weight) {
-    auto& pack_ptr =
-        cpp_custom_type_hack::cast<PackedLinearWeightsQnnp>(packed_weight);
-    TORCH_CHECK(
-        pack_ptr.orig_weight.defined(),
-        "Cannot unpack weights. "
-        "Call at::globalContext()::setReleaseOriginalWeights(false) before packing or loading to enable unpacking.");
-    return std::tuple<at::Tensor, c10::optional<Tensor>>(
-        pack_ptr.orig_weight, pack_ptr.bias);
-  }
->>>>>>> 3840fb79
 #endif // USE_PYTORCH_QNNPACK
 
 #ifdef USE_FBGEMM
