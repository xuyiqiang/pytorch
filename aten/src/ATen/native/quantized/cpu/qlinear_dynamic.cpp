#include <ATen/ATen.h>
#include <ATen/Parallel.h>
#include <ATen/core/op_registration/op_registration.h>
#include <ATen/native/quantized/cpu/fbgemm_utils.h>
#include <ATen/native/quantized/cpu/packed_params.h>
#include <ATen/native/quantized/cpu/qnnpack_utils.h>
#include <ATen/native/quantized/cpu/quant_utils.h>
<<<<<<< HEAD
#include <caffe2/utils/threadpool/pthreadpool-cpp.h>
=======
#include <caffe2/utils/threadpool/ThreadPoolMobile.h>
#include <torch/library.h>

#include <torch/custom_class.h>
>>>>>>> b579433b

#include <algorithm>
#include <string>

torch::jit::class_<LinearPackedParamsBase> register_linear_params();

#ifdef USE_FBGEMM
template <bool ReluFused>
at::Tensor PackedLinearWeight::apply_dynamic_impl(at::Tensor input) {
  using at::Tensor;
  // fp32 * int8 -> fp32 (with quantization on activation, and dequantization
  // on the result).

  // We make a strong guarantee that models using these operators will have
  // the same numerics across different machines. Therefore, we do not provide
  // a fallback path and rather fail loudly if we cannot run FBGEMM.
  TORCH_CHECK(
      fbgemm::fbgemmSupportedCPU(), "Your CPU does not support FBGEMM.");

  // TODO: contiguous is called for further jit optimizations.
  auto input_contig = input.contiguous();
  const auto* input_ptr = input_contig.data_ptr<float>();

  TORCH_CHECK(
      input.dim() >= 2,
      "The dimension of input tensor should be larger than or equal to 2");
  // C(output) = A(input) x B(weight), where C, A, B are M x N, M x K, K x N
  // matrices, respectively.
  int64_t M = size_to_dim_(input.dim() - 1, input.sizes());

  auto packB = w.get();

  int64_t N = static_cast<int64_t>(packB->numCols());
  int64_t K = input.size(input.dim() - 1);
  TORCH_CHECK(
      K == static_cast<int64_t>(packB->numRows()),
      "The number of rows in the packB should be equal to K: " +
          std::to_string(K));

  // Calculate statistics for quantization of the input Tensor
  float x_min, x_max;
  fbgemm::FindMinMax(
      /*m=*/input_ptr,
      /*min=*/&x_min,
      /*max=*/&x_max,
      /*len=*/input.numel());

  // Input tensor is quantized as 8-bit unsigned values
  static constexpr int precision = 8;
  static constexpr bool is_signed = false;

  // Calculate scale and zero point for quantization of input tensor
  auto q_params = quant_utils::ChooseQuantizationParams(
      /*min=*/x_min,
      /*max=*/x_max,
      /*qmin=*/is_signed ? -(1 << (precision - 1)) : 0,
      /*qmax=*/
      is_signed ? ((1 << (precision - 1)) - 1) : (1 << precision) - 1,
      /*preserve_sparsity=*/false);

  q_params.precision = precision;

  // ReQuantizeForFloat requires pointers to the zero point values,
  // since in the case of rowwise quantization these will be arrays rather
  // than scalars. But in this case, we're doing whole-tensor quantization so
  // we just pass a pointer to the scale values (and internally
  // ReQuantizeForFloat won't index past 0.

  const float* bias_ptr = nullptr;
  at::Tensor bias_vec;
  if (bias_.has_value()) {
    bias_vec = bias_.value();
    TORCH_CHECK(bias_vec.dim() == 1, "bias should be a vector (1D Tensor)");
    TORCH_CHECK(
        bias_vec.size(0) == N,
        "bias should have N elements: " + std::to_string(N));
    // TODO: contiguous is called for further jit optimizations.
    auto bias_contig = bias_vec.contiguous();
    bias_ptr = bias_contig.data_ptr<float>();
  }
  // The resulting matrix here is 2-D, let's view it with the original
  // left hand dimensions of the input. Here are two examples:
  // 1. If the input tensor is {M, K}, the output tensor is {M, N}.
  // 2. If the input tensor is {b, M, K}, the output tensor is {b, M, N}.
  std::vector<int64_t> out_sizes = input.sizes().vec();
  out_sizes.back() = N;
  // Allocate output Tensor and a buffer for fbgemmPacked to use
  auto output = at::empty(out_sizes, input.options().dtype(at::kFloat));
  auto buffer = at::empty_like(
      output,
      output.options().dtype(at::kInt),
      LEGACY_CONTIGUOUS_MEMORY_FORMAT);

  int num_tasks = at::get_num_threads();
  at::parallel_for(0, num_tasks, 1, [&](int64_t begin, int64_t end) {
    // This operation does the following:
    // 1) Quantizes the input matrix given the statistics we've calculated
    // above
    // 2) Creates a "row buffer" vector with offset values that must be
    // added
    //    to the integer matrix multiplication operation to ensure
    //    correctness. This "row buffer" is also called the row offset, and it
    //    is needed when we use affine quantization for weights.
    // 3) Packs the resulting quantized matrix into vector-register and cache
    //    friendly tiles.
    //
    //  Note this is not executed eagerly, but rather within the fbgemmPacked
    //  call below.

    fbgemm::PackAWithQuantRowOffset<uint8_t> packA(
        /*trans=*/fbgemm::matrix_op_t::NoTranspose,
        /*nRow=*/M,
        /*nCol=*/K,
        /*smat=*/input_ptr,
        /*ld=*/K,
        /*pmat=*/nullptr, // Currently, packA manages ownership of `pmat`.
        /*scale=*/q_params.scale,
        /*zero_pt=*/q_params.zero_point);
    // TODO: Consider a way to pre-allocate and reuse
    // pmat buffer.

    // This is the end of the pipeline, pass the resulting matrix through.
    fbgemm::DoNothing<float, float> doNothingObj{};

    for (int task_id = begin; task_id < end; ++task_id) {
      if (q_scheme == c10::kPerTensorAffine) {
        // Process the per tensor quantization.
        //
        // After the uint8 * int8 matrix multiplication is performed, this
        // operation does:
        //  1) Add in row and column offsets to the rows and columns,
        //  respectively.
        //  2) Dequantize the results into floating point.
        //  3) Add in the bias term.
        fbgemm::ReQuantizeForFloat<ReluFused> outputProcObj(
            /*nextop=*/doNothingObj,
            /*Aq_scale=*/q_params.scale,
            /*Bq_scale=*/w_scale.data(),
            /*Aq_zero_point=*/q_params.zero_point,
            /*Bq_zero_point=*/w_zp.data(),
            /*row_offsets=*/packA.getRowOffsetBuffer(),
            /*col_offsets=*/col_offsets.data(),
            /*bias=*/bias_ptr,
            /*nCol=*/N);

        // Do the GEMM
        fbgemm::fbgemmPacked(
            /*packA=*/packA,
            /*packB=*/*packB,
            /*C=*/output.data_ptr<float>(),
            /*C_buffer=*/buffer.data_ptr<int32_t>(),
            /*ldc=*/N,
            /*outProcess=*/outputProcObj,
            /*thread_id=*/task_id,
            /*num_threads=*/num_tasks);

      } else if (q_scheme == c10::kPerChannelAffine) {
        // Process the per channel quantization.
        //
        // After the uint8 * int8 matrix multiplication is performed, this
        // operation does:
        //  1) Add in row and column offsets to the rows and columns,
        //  respectively.
        //  2) Dequantize the results into floating point.
        //  3) Add in the bias term.
        fbgemm::ReQuantizeForFloat<
            ReluFused,
            fbgemm::QuantizationGranularity::OUT_CHANNEL>
            outputProcObj(
                /*nextop=*/doNothingObj,
                /*Aq_scale=*/q_params.scale,
                /*Bq_scale=*/w_scale.data(),
                /*Aq_zero_point=*/q_params.zero_point,
                /*Bq_zero_point=*/w_zp.data(),
                /*row_offsets=*/packA.getRowOffsetBuffer(),
                /*col_offsets=*/col_offsets.data(),
                /*bias=*/bias_ptr,
                /*nCol=*/N);

        // Do the GEMM
        fbgemm::fbgemmPacked(
            /*packA=*/packA,
            /*packB=*/*packB,
            /*C=*/output.data_ptr<float>(),
            /*C_buffer=*/buffer.data_ptr<int32_t>(),
            /*ldc=*/N,
            /*outProcess=*/outputProcObj,
            /*thread_id=*/task_id,
            /*num_threads=*/num_tasks);
      }
    }
  });

  return output;
}

at::Tensor PackedLinearWeight::apply_dynamic(at::Tensor input) {
  return apply_dynamic_impl</*ReluFused=*/false>(std::move(input));
}

at::Tensor PackedLinearWeight::apply_dynamic_relu(at::Tensor input) {
  return apply_dynamic_impl</*ReluFused=*/true>(std::move(input));
}

#endif // USE_FBGEMM

#ifdef USE_PYTORCH_QNNPACK
template <bool ReluFused>
at::Tensor PackedLinearWeightsQnnp::apply_dynamic_impl(at::Tensor input) {
  using at::Tensor;
  TORCH_CHECK(
      input.dim() >= 2,
      "The dimension of input tensor should be larger than or equal to 2");
  auto input_contig = input.contiguous();
  // C(output) = A(input) x B(weight), where C, A, B are M x N, M x K, K x N
  // matrices, respectively.

  auto packB = w.get();
  // Adjust weight zero point, similar to weight data.
  auto kernel_zp = w_zp + 128;
  auto kernel_scale = w_scale;
  size_t rows_w = bias_.size(0);
  size_t cols_w = input_contig.size(input_contig.dim() - 1);

  at::Tensor bias_vec = bias_;

  TORCH_CHECK(bias_vec.dim() == 1, "bias should be a vector (1D Tensor)");

  auto bias_contig = bias_vec.contiguous();
  const float* bias_ptr = bias_contig.data_ptr<float>();

  // Calculate statistics for quantization of input Tensor
  // TODO: optimized kernel
  float x_min = input_contig.min().item<float>();
  float x_max = input_contig.max().item<float>();

  auto q_params = quant_utils::ChooseQuantizationParams(
      /*min=*/x_min,
      /*max=*/x_max,
      /*qmin=*/0,
      /*qmax=*/255);
  if (!input_scale.has_value()) {
    // Get the original weight and adjust it to uint8 from int8
    auto weight_contig = orig_weight;
    int8_t* w_data = (int8_t*)weight_contig.data_ptr<c10::qint8>();
    Tensor qnnp_weight = at::_empty_affine_quantized(
        weight_contig.sizes(),
        at::device(c10::kCPU).dtype(c10::kQUInt8),
        kernel_scale,
        kernel_zp);
    auto* qnnp_w_data = qnnp_weight.data_ptr<c10::quint8>();
    auto wt_numel = weight_contig.numel();
    for (int i = 0; i < wt_numel; ++i) {
      qnnp_w_data[i] = static_cast<c10::quint8>(w_data[i] + 128);
    }

    // Update the input scale to not pack again.
    // Pass in nullptr for bias, as we pass FP32 bias to run function.
    input_scale = q_params.scale;
    w.reset();
    w = std::make_unique<qnnpack::PackBMatrix>(
        cols_w /* input_channels */,
        rows_w /* output_channels */,
        kernel_zp,
        kernel_scale,
<<<<<<< HEAD
        (uint8_t*)q_input.data_ptr<c10::quint8>(),
        cols_input /* input_stride */,
        packB->getPackedWeights(),
        bias_ptr,
        output.data_ptr<float>(),
        rows_w /* output_stride */,
        caffe2::pthreadpool_() /* threadpool */);

    TORCH_INTERNAL_ASSERT(
        runStatus == pytorch_qnnp_status_success,
        "failed to run QNNPACK Linear operator");
    return output;
=======
        (uint8_t*)qnnp_w_data,
        nullptr);
    packB = w.get();
    if (at::globalContext().releaseWeightsWhenPrepacking()) {
      // On mobile, we release the original weight by resetting the intrusive_ptr.
      // Calling unpack after this will throw an assertion.
      orig_weight.reset();
    }
>>>>>>> b579433b
  }

  // Quantize input
  Tensor q_input = at::quantize_per_tensor(
      input_contig, q_params.scale, q_params.zero_point, c10::kQUInt8);

  // The resulting matrix here is 2-D, let's view it with the original
  // left hand dimensions of the input. Here are two examples:
  // 1. If the input tensor is {M, K}, the output tensor is {M, N}.
  // 2. If the input tensor is {b, M, K}, the output tensor is {b, M, N}.
  std::vector<int64_t> out_sizes = input.sizes().vec();
  out_sizes.back() = rows_w;

  auto output = at::empty(out_sizes, input.options().dtype(at::kFloat));

  size_t rows_input = 1;
  size_t cols_input = input_contig.size(input_contig.dim() - 1);
  for (size_t i = 0; i < input_contig.dim() - 1; ++i) {
    rows_input *= input_contig.size(i);
  }
  pytorch_qnnp_status runStatus = qnnpack::qnnpackLinearDynamic(
      rows_input /* batch_size */,
      cols_input /* input_channels */,
      rows_w /* output_channels */,
      q_input.q_zero_point(),
      q_input.q_scale(),
      kernel_zp,
      kernel_scale,
      (uint8_t*)q_input.data_ptr<c10::quint8>(),
      cols_input /* input_stride */,
      packB->getPackedWeights(),
      bias_ptr,
      output.data_ptr<float>(),
      rows_w /* output_stride */,
      caffe2::mobile_pthreadpool() /* threadpool */);

  TORCH_INTERNAL_ASSERT(
      runStatus == pytorch_qnnp_status_success,
      "failed to run QNNPACK Linear operator");
  return output;
}

at::Tensor PackedLinearWeightsQnnp::apply_dynamic(at::Tensor input) {
  return apply_dynamic_impl</*ReluFused=*/false>(std::move(input));
}

at::Tensor PackedLinearWeightsQnnp::apply_dynamic_relu(at::Tensor input) {
  return apply_dynamic_impl</*ReluFused=*/true>(std::move(input));
}

#endif // USE_PYTORCH_QNNPACK

#ifdef USE_FBGEMM

template <bool ReluFused>
at::Tensor PackedLinearWeightFp16::apply_dynamic_impl(at::Tensor input) {
  const at::Tensor input_contig = input.contiguous();
  const float* input_ptr = input_contig.data_ptr<float>();

  auto& packed_weight_fp16 = *w;

  TORCH_CHECK(input.size(input.dim() - 1) == packed_weight_fp16.numRows())
  TORCH_CHECK(input.dim() >= 2);

  const int64_t M = size_to_dim_(input.dim() - 1, input.sizes());
  const int64_t N = packed_weight_fp16.numCols();
  std::vector<int64_t> output_size = input.sizes().vec();
  output_size.back() = N;
  at::Tensor output = at::empty(output_size, input.options().dtype(at::kFloat));

  // Call the fp16 gemm interface
  fbgemm::cblas_gemm_compute(
      fbgemm::matrix_op_t::NoTranspose,
      M,
      input_ptr,
      packed_weight_fp16,
      0.0f,
      output.data_ptr<float>());

  // Add bias term
  if (bias_.has_value()) {
    TORCH_CHECK(bias_->dim() == 1);
    output.add_(*bias_);
  }

  return output;
}

at::Tensor PackedLinearWeightFp16::apply_dynamic(at::Tensor input) {
  return apply_dynamic_impl</*ReluFused=*/false>(std::move(input));
}

at::Tensor PackedLinearWeightFp16::apply_dynamic_relu(at::Tensor input) {
  return apply_dynamic_impl</*ReluFused=*/true>(std::move(input));
}

void PackedLinearWeightFp16::set_bias(c10::optional<at::Tensor> bias) {
  bias_ = std::move(bias);
}

#endif // USE_FBGEMM

namespace at {
namespace native {
namespace {

template <bool ReluFused>
class QLinearDynamicInt8 final {
 public:
  static at::Tensor run(
      at::Tensor input,
      const c10::intrusive_ptr<LinearPackedParamsBase>& packed_weight) {
    auto& ctx = at::globalContext();

    if (ReluFused) {
      return packed_weight->apply_dynamic_relu(std::move(input));
    } else {
      return packed_weight->apply_dynamic(std::move(input));
    }
  }
};

template <bool ReluFused>
class QLinearDynamicFp16 final {
 public:
#ifdef USE_FBGEMM
  static at::Tensor run(
      at::Tensor input,
      const c10::intrusive_ptr<LinearPackedParamsBase>& packed_weight) {
    // We make a strong guarantee that models using these operators will have
    // the same numerics across different machines. Therefore, we do not provide
    // a fallback path and rather fail loudly if we cannot run FBGEMM.
    TORCH_CHECK(
        fbgemm::fbgemmSupportedCPU(), "Your CPU doesn't support FBGEMM.");

    TORCH_INTERNAL_ASSERT(!ReluFused);
    return packed_weight->apply_dynamic(std::move(input));
  }
#else // USE_FBGEMM
  static at::Tensor run(
      at::Tensor /* input */,
      const c10::intrusive_ptr<LinearPackedParamsBase>& /* packed_weight */) {
    // We make a strong guarantee that models using these operators will have
    // the same numerics across different machines. Therefore, we do not provide
    // a fallback path and rather fail loudly if we cannot run FBGEMM.
    TORCH_CHECK(
        false, "This PyTorch installation was not built with FBGEMM operators");
  }
#endif // USE_FBGEMM
};

TORCH_LIBRARY_IMPL(quantized, CPU, m) {
  m.impl("linear_dynamic", QLinearDynamicInt8<false>::run);
  m.impl("linear_relu_dynamic", QLinearDynamicInt8<true>::run);
  m.impl("linear_dynamic_fp16", QLinearDynamicFp16<false>::run);
}

TORCH_LIBRARY_IMPL(_quantized, CPU, m) {
  m.impl("linear_dynamic", QLinearDynamicInt8<false>::run);
}

} // namespace
} // namespace native
} // namespace at<|MERGE_RESOLUTION|>--- conflicted
+++ resolved
@@ -5,14 +5,10 @@
 #include <ATen/native/quantized/cpu/packed_params.h>
 #include <ATen/native/quantized/cpu/qnnpack_utils.h>
 #include <ATen/native/quantized/cpu/quant_utils.h>
-<<<<<<< HEAD
 #include <caffe2/utils/threadpool/pthreadpool-cpp.h>
-=======
-#include <caffe2/utils/threadpool/ThreadPoolMobile.h>
 #include <torch/library.h>
 
 #include <torch/custom_class.h>
->>>>>>> b579433b
 
 #include <algorithm>
 #include <string>
@@ -278,20 +274,6 @@
         rows_w /* output_channels */,
         kernel_zp,
         kernel_scale,
-<<<<<<< HEAD
-        (uint8_t*)q_input.data_ptr<c10::quint8>(),
-        cols_input /* input_stride */,
-        packB->getPackedWeights(),
-        bias_ptr,
-        output.data_ptr<float>(),
-        rows_w /* output_stride */,
-        caffe2::pthreadpool_() /* threadpool */);
-
-    TORCH_INTERNAL_ASSERT(
-        runStatus == pytorch_qnnp_status_success,
-        "failed to run QNNPACK Linear operator");
-    return output;
-=======
         (uint8_t*)qnnp_w_data,
         nullptr);
     packB = w.get();
@@ -300,7 +282,6 @@
       // Calling unpack after this will throw an assertion.
       orig_weight.reset();
     }
->>>>>>> b579433b
   }
 
   // Quantize input
@@ -335,7 +316,7 @@
       bias_ptr,
       output.data_ptr<float>(),
       rows_w /* output_stride */,
-      caffe2::mobile_pthreadpool() /* threadpool */);
+      caffe2::pthreadpool_() /* threadpool */);
 
   TORCH_INTERNAL_ASSERT(
       runStatus == pytorch_qnnp_status_success,
