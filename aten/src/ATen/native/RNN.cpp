--- conflicted
+++ resolved
@@ -315,33 +315,10 @@
   }
 
   Tensor linear_ih(const Tensor& input_ih) const override {
-<<<<<<< HEAD
-    const auto kFuncName = "quantized::linear_dynamic";
-    const auto kOvrldName = "";
-    const std::vector<c10::IValue> output_ih_list =
-        call_unboxed_super_slow_temp_shim(kFuncName, kOvrldName, input_ih, packed_w_ih);
-    TORCH_INTERNAL_ASSERT(
-        output_ih_list.size() == 1,
-        "The output vector should have exact one element");
-    const Tensor output_ih = output_ih_list[0].toTensor();
-    return output_ih;
-  }
-  Tensor linear_hh(const Tensor& input_hh) const override {
-    const auto kFuncName = "quantized::linear_dynamic";
-    const auto kOvrldName = "";
-    const std::vector<c10::IValue> output_hh_list =
-        call_unboxed_super_slow_temp_shim(kFuncName, kOvrldName, input_hh, packed_w_hh);
-    TORCH_INTERNAL_ASSERT(
-        output_hh_list.size() == 1,
-        "The output vector should have exact one element");
-    const Tensor output_hh = output_hh_list[0].toTensor();
-    return output_hh;
-=======
     return packed_w_ih->apply_dynamic(input_ih);
   }
   Tensor linear_hh(const Tensor& input_hh) const override {
     return packed_w_hh->apply_dynamic(input_hh);
->>>>>>> 6edf3403
   }
 
   const Tensor& b_ih() const override {
@@ -353,15 +330,8 @@
   CellParamsSerializationType __getstate__() const override {
     // Boxed dispatch nonsense
     // This will be cleaned up in the subsequent PR
-<<<<<<< HEAD
-    auto unpacked_ih = call_unboxed_super_slow_temp_shim("quantized::linear_unpack", "", packed_w_ih);
-    TORCH_INTERNAL_ASSERT(unpacked_ih.size() == 2);
-    auto unpacked_hh = call_unboxed_super_slow_temp_shim("quantized::linear_unpack", "", packed_w_hh);
-    TORCH_INTERNAL_ASSERT(unpacked_hh.size() == 2);
-=======
     auto unpacked_ih = packed_w_ih->unpack();
     auto unpacked_hh = packed_w_hh->unpack();
->>>>>>> 6edf3403
 
     std::vector<at::Tensor> tensors_to_serialize{
         /*b_ih=*/b_ih_,
@@ -381,36 +351,11 @@
   static c10::intrusive_ptr<CellParamsBase> __setstate__(
       CellParamsSerializationType state) {
     std::vector<at::Tensor> tensors;
-<<<<<<< HEAD
-    std::vector<double> doubles;
-    std::vector<int64_t> longs;
-    std::tie(std::ignore, tensors, doubles, longs) = std::move(state);
-    TORCH_INTERNAL_ASSERT(tensors.size() == 4);
-
-    at::Tensor b_ih = std::move(tensors[2]);
-    at::Tensor b_hh = std::move(tensors[3]);
-
-    // Boxed dispatch nonsense
-    // This will be cleaned up in the subsequent PR
-    auto packed_ih = call_unboxed_super_slow_temp_shim(
-        "quantized::linear_prepack",
-        "",
-        /*w_ih=*/std::move(tensors[0]),
-        /*b_ih=*/b_ih);
-    TORCH_INTERNAL_ASSERT(packed_ih.size() == 1);
-    auto packed_hh = call_unboxed_super_slow_temp_shim(
-        "quantized::linear_prepack",
-        "",
-        /*w_hh=*/std::move(tensors[1]),
-        /*b_hh=*/b_hh);
-    TORCH_INTERNAL_ASSERT(packed_hh.size() == 1);
-=======
     std::vector<c10::intrusive_ptr<LinearPackedParamsBase>> packed_params;
     std::tie(std::ignore, tensors, std::ignore, std::ignore, packed_params) =
         std::move(state);
     TORCH_INTERNAL_ASSERT(tensors.size() == 2);
     TORCH_INTERNAL_ASSERT(packed_params.size() == 2);
->>>>>>> 6edf3403
 
     return make_quantized_cell_params_dynamic(
         /*w_ih_packed=*/std::move(packed_params[0]),
@@ -453,35 +398,6 @@
   Tensor matmul_hh(const Tensor& /* unused */) const override {
     TORCH_CHECK(false, "matmul is not supported with quantized cell params");
   }
-<<<<<<< HEAD
-  Tensor linear_common(
-      const Tensor& input,
-      const Tensor& packed_weight,
-      const Tensor& bias) const {
-#ifdef USE_FBGEMM
-    // Stupid hack because somehow we ended up with two separate
-    // FBGEMM packed fp16 weight formats in the system. Remove when
-    // we kill one of them.
-    if (cpp_custom_type_hack::isa<fbgemm::PackedGemmMatrixFP16>(
-            packed_weight)) {
-      return at::native::fbgemm_linear_fp16_weight_fp32_activation(
-          input, packed_weight, bias);
-    }
-#endif // USE_FBGEMM
-
-    const auto kFuncName = "quantized::linear_dynamic_fp16";
-    const auto kOvrldName = "";
-    const std::vector<c10::IValue> output_list =
-        call_unboxed_super_slow_temp_shim(kFuncName, kOvrldName, input, packed_weight);
-    TORCH_INTERNAL_ASSERT(
-        output_list.size() == 1,
-        "The output vector should have exact one element");
-    const Tensor output = output_list[0].toTensor();
-    return output;
-    TORCH_INTERNAL_ASSERT(false);
-  }
-=======
->>>>>>> 6edf3403
   Tensor linear_ih(const Tensor& input) const override {
     return packed_ih->apply_dynamic(input);
   }
@@ -496,59 +412,19 @@
     return b_hh_;
   }
   CellParamsSerializationType __getstate__() const override {
-<<<<<<< HEAD
-    // Boxed dispatch nonsense
-    // This will be cleaned up in the subsequent PR
-    auto unpacked_ih = call_unboxed_super_slow_temp_shim("quantized::linear_unpack_fp16", "", packed_ih);
-    TORCH_INTERNAL_ASSERT(unpacked_ih.size() == 2);
-    auto unpacked_hh = call_unboxed_super_slow_temp_shim("quantized::linear_unpack_fp16", "", packed_hh);
-    TORCH_INTERNAL_ASSERT(unpacked_hh.size() == 2);
-
-    std::vector<at::Tensor> tensors_to_serialize{
-        /*w_ih=*/std::move(unpacked_ih[0]).toTensor(),
-        /*w_hh=*/std::move(unpacked_hh[0]).toTensor(),
-        /*b_ih=*/b_ih_,
-        /*b_hh=*/b_hh_};
-=======
     std::vector<c10::intrusive_ptr<LinearPackedParamsBase>>
         packed_params_to_serialize{packed_ih, packed_hh};
->>>>>>> 6edf3403
 
     return CellParamsSerializationType(
         "quantized_fp16", {}, {}, {}, std::move(packed_params_to_serialize));
   }
   static c10::intrusive_ptr<CellParamsBase> __setstate__(
       CellParamsSerializationType state) {
-<<<<<<< HEAD
-    std::string type;
-    std::vector<at::Tensor> tensors;
-    std::vector<double> doubles;
-    std::vector<int64_t> longs;
-    std::tie(type, tensors, doubles, longs) = std::move(state);
-    TORCH_INTERNAL_ASSERT(tensors.size() == 4);
-
-    // Boxed dispatch nonsense
-    // This will be cleaned up in the subsequent PR
-    auto packed_ih = call_unboxed_super_slow_temp_shim(
-        "quantized::linear_prepack_fp16",
-        "",
-        /*w_ih=*/std::move(tensors[0]),
-        /*b_ih=*/tensors[2]);
-    TORCH_INTERNAL_ASSERT(packed_ih.size() == 1);
-    auto packed_hh = call_unboxed_super_slow_temp_shim(
-        "quantized::linear_prepack_fp16",
-        "",
-        /*w_hh=*/std::move(tensors[1]),
-        /*b_hh=*/tensors[3]);
-    TORCH_INTERNAL_ASSERT(packed_hh.size() == 1);
-=======
     std::vector<c10::intrusive_ptr<LinearPackedParamsBase>> packed_params;
     std::tie(
         std::ignore, std::ignore, std::ignore, std::ignore, packed_params) =
         std::move(state);
     TORCH_INTERNAL_ASSERT(packed_params.size() == 2);
->>>>>>> 6edf3403
-
     return make_quantized_cell_params_fp16(
         /*w_ih_packed=*/std::move(packed_params[0]),
         /*w_hh_packed=*/std::move(packed_params[1]));
