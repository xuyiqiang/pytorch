import torch
import torch.nn as nn
import torch.nn.intrinsic as nni
import torch.nn.intrinsic.quantized as nnq_fused
import torch.nn.quantized as nnq
import torch.nn.quantized.dynamic as nnqd
import torch.quantization

from torch.testing._internal.common_quantization import (
    QuantizationTestCase,
    prepare_dynamic,
    _make_conv_test_input,
    skipIfNoFBGEMM,
)
from torch.testing._internal.common_quantized import (
    _calculate_dynamic_qparams,
    override_quantized_engine,
    override_qengines,
)
from hypothesis import assume, given
from hypothesis import strategies as st
import torch.testing._internal.hypothesis_utils as hu
hu.assert_deadline_disabled()

import io
import numpy as np

'''
Note that tests in this file are just API test, to make sure we wrapped the
quantized operator implementations correctly in the user facing APIs, these are
not correctness test for the underlying quantized operators. For correctness
test please see `caffe2/test/test_quantized_op.py`.
'''

class TestStaticQuantizedModule(QuantizationTestCase):
    def test_relu(self):
        relu_module = nnq.ReLU()
        relu6_module = nnq.ReLU6()

        x = torch.arange(-10, 10, dtype=torch.float)
        y_ref = torch.relu(x)
        y6_ref = torch.nn.modules.ReLU6()(x)

        qx = torch.quantize_per_tensor(x, 1.0, 0, dtype=torch.qint32)
        qy = relu_module(qx)
        qy6 = relu6_module(qx)

        self.assertEqual(y_ref, qy.dequantize(),
                         message="ReLU module API failed")
        self.assertEqual(y6_ref, qy6.dequantize(),
                         message="ReLU6 module API failed")


    @given(
        batch_size=st.integers(1, 5),
        in_features=st.integers(16, 32),
        out_features=st.integers(4, 8),
        use_bias=st.booleans(),
        use_fused=st.booleans(),
        per_channel=st.booleans()
    )
    @override_qengines
    def test_linear_api(self, batch_size, in_features, out_features, use_bias, use_fused, per_channel):
        """test API functionality for nn.quantized.linear and nn.intrinsic.quantized.linear_relu"""
        if torch.backends.quantized.engine == 'qnnpack':
            per_channel = False
        W = torch.rand(out_features, in_features).float()
        if per_channel:
            scale_tensor = torch.ones(out_features, dtype=torch.double)
            zero_point_tensor = torch.zeros(out_features, dtype=torch.long)
            for i in range(len(scale_tensor)):
                scale_tensor[i] = (i + 1.0) / 255.0
            W_q = torch.quantize_per_channel(W, scales=scale_tensor,
                                             zero_points=zero_point_tensor,
                                             axis=0, dtype=torch.qint8)
        else:
            W_q = torch.quantize_per_tensor(W, 0.1, 4, torch.qint8)

        X = torch.rand(batch_size, in_features).float()
        X_q = torch.quantize_per_tensor(X, 0.2, 10, torch.quint8)
        B = torch.rand(out_features).float() if use_bias else None
        scale = 0.5
        zero_point = 3
        if use_fused:
            qlinear = nnq_fused.LinearReLU(in_features, out_features)
        else:
            qlinear = nnq.Linear(in_features, out_features)

        # Run module with default-initialized parameters.
        # This tests that the constructor is correct.
        qlinear(X_q)

        qlinear.set_weight_bias(W_q, B)
        # Simple round-trip test to ensure weight()/set_weight() API
        self.assertEqual(qlinear.weight(), W_q, atol=1e-5)
        W_pack = qlinear._packed_params._packed_params

<<<<<<< HEAD
            # Test serialization of quantized Linear Module using state_dict
            model_dict = qlinear.state_dict()
            b = io.BytesIO()
            torch.save(model_dict, b)
            b.seek(0)
            loaded_dict = torch.load(b)
            for key in model_dict:
                if isinstance(model_dict[key], torch._C.ScriptObject):
                    assert isinstance(loaded_dict[key], torch._C.ScriptObject)
                    w_model, b_model = torch.ops.quantized.linear_unpack(model_dict[key])
                    w_loaded, b_loaded = torch.ops.quantized.linear_unpack(loaded_dict[key])
                    self.assertEqual(w_model, w_loaded)
                    self.assertEqual(b_model, b_loaded)
                else:
                    self.assertEqual(model_dict[key], loaded_dict[key])
            if use_fused:
                loaded_qlinear = nnq_fused.LinearReLU(in_features, out_features)
            else:
                loaded_qlinear = nnq.Linear(in_features, out_features)
            loaded_qlinear.load_state_dict(loaded_dict)

            linear_unpack = torch.ops.quantized.linear_unpack
            self.assertEqual(linear_unpack(qlinear._packed_params._packed_params),
                             linear_unpack(loaded_qlinear._packed_params._packed_params))
            if use_bias:
                self.assertEqual(qlinear.bias(), loaded_qlinear.bias())
            self.assertEqual(qlinear.scale, loaded_qlinear.scale)
            self.assertEqual(qlinear.zero_point, loaded_qlinear.zero_point)
            self.assertTrue(dir(qlinear) == dir(loaded_qlinear))
            self.assertTrue(hasattr(qlinear, '_packed_params'))
            self.assertTrue(hasattr(loaded_qlinear, '_packed_params'))
            self.assertTrue(hasattr(qlinear, '_weight_bias'))
            self.assertTrue(hasattr(loaded_qlinear, '_weight_bias'))
            self.assertEqual(qlinear._weight_bias(), loaded_qlinear._weight_bias())
            self.assertEqual(qlinear._weight_bias(), torch.ops.quantized.linear_unpack(qlinear._packed_params._packed_params))
            Z_q2 = loaded_qlinear(X_q)
            self.assertEqual(Z_q, Z_q2)

            # The below check is meant to ensure that `torch.save` and `torch.load`
            # serialization works, however it is currently broken by the following:
            # https://github.com/pytorch/pytorch/issues/24045
            #
            # Instead, we currently check that the proper exception is thrown on save.
            # <start code>
            # b = io.BytesIO()
            # torch.save(qlinear, b)
            # b.seek(0)
            # loaded = torch.load(b)
            # self.assertEqual(qlinear.weight(), loaded.weight())
            # self.assertEqual(qlinear.scale, loaded.scale)
            # self.assertEqual(qlinear.zero_point, loaded.zero_point)
            # <end code>
            # with self.assertRaisesRegex(RuntimeError, r'torch.save\(\) is not currently supported'):
            #     b = io.BytesIO()
            #     torch.save(qlinear, b)

            # Test JIT
            self.checkScriptable(qlinear, list(zip([X_q], [Z_ref])), check_save_load=True)

            # Test from_float.
            float_linear = torch.nn.Linear(in_features, out_features).float()
            float_linear.qconfig = torch.quantization.default_qconfig
            torch.quantization.prepare(float_linear, inplace=True)
            float_linear(X.float())
            # Sequential allows swapping using "convert".
            quantized_float_linear = torch.nn.Sequential(float_linear)
            quantized_float_linear = torch.quantization.convert(quantized_float_linear, inplace=True)

            # Smoke test to make sure the module actually runs
            quantized_float_linear(X_q)

            # Smoke test extra_repr
            self.assertTrue('QuantizedLinear' in str(quantized_float_linear))
=======
        qlinear.scale = float(scale)
        qlinear.zero_point = int(zero_point)
        Z_q = qlinear(X_q)
        # Check if the module implementation matches calling the
        # ops directly
        if use_fused:
            Z_ref = torch.ops.quantized.linear_relu(X_q, W_pack, scale, zero_point)

            self.assertTrue('QuantizedLinearReLU' in str(qlinear))
        else:
            Z_ref = torch.ops.quantized.linear(X_q, W_pack, scale, zero_point)

            self.assertTrue('QuantizedLinear' in str(qlinear))
        self.assertEqual(Z_ref, Z_q)

        # Test serialization of quantized Linear Module using state_dict
        model_dict = qlinear.state_dict()
        self.assertEqual(model_dict['_packed_params.weight'], W_q)
        if use_bias:
            self.assertEqual(model_dict['_packed_params.bias'], B)
        b = io.BytesIO()
        torch.save(model_dict, b)
        b.seek(0)
        loaded_dict = torch.load(b)
        for key in model_dict:
            self.assertEqual(model_dict[key], loaded_dict[key])
        if use_fused:
            loaded_qlinear = nnq_fused.LinearReLU(in_features, out_features)
        else:
            loaded_qlinear = nnq.Linear(in_features, out_features)
        loaded_qlinear.load_state_dict(loaded_dict)

        linear_unpack = torch.ops.quantized.linear_unpack
        self.assertEqual(linear_unpack(qlinear._packed_params._packed_params),
                         linear_unpack(loaded_qlinear._packed_params._packed_params))
        if use_bias:
            self.assertEqual(qlinear.bias(), loaded_qlinear.bias())
        self.assertEqual(qlinear.scale, loaded_qlinear.scale)
        self.assertEqual(qlinear.zero_point, loaded_qlinear.zero_point)
        self.assertTrue(dir(qlinear) == dir(loaded_qlinear))
        self.assertTrue(hasattr(qlinear, '_packed_params'))
        self.assertTrue(hasattr(loaded_qlinear, '_packed_params'))
        self.assertTrue(hasattr(qlinear, '_weight_bias'))
        self.assertTrue(hasattr(loaded_qlinear, '_weight_bias'))
        self.assertEqual(qlinear._weight_bias(), loaded_qlinear._weight_bias())
        self.assertEqual(qlinear._weight_bias(), torch.ops.quantized.linear_unpack(qlinear._packed_params._packed_params))
        Z_q2 = loaded_qlinear(X_q)
        self.assertEqual(Z_q, Z_q2)

        # The below check is meant to ensure that `torch.save` and `torch.load`
        # serialization works, however it is currently broken by the following:
        # https://github.com/pytorch/pytorch/issues/24045
        #
        # Instead, we currently check that the proper exception is thrown on save.
        # <start code>
        # b = io.BytesIO()
        # torch.save(qlinear, b)
        # b.seek(0)
        # loaded = torch.load(b)
        # self.assertEqual(qlinear.weight(), loaded.weight())
        # self.assertEqual(qlinear.scale, loaded.scale)
        # self.assertEqual(qlinear.zero_point, loaded.zero_point)
        # <end code>
        with self.assertRaisesRegex(RuntimeError, r'torch.save\(\) is not currently supported'):
            b = io.BytesIO()
            torch.save(qlinear, b)

        # Test JIT
        self.checkScriptable(qlinear, list(zip([X_q], [Z_ref])), check_save_load=True)

        # Test from_float.
        float_linear = torch.nn.Linear(in_features, out_features).float()
        float_linear.qconfig = torch.quantization.default_qconfig
        torch.quantization.prepare(float_linear, inplace=True)
        float_linear(X.float())
        # Sequential allows swapping using "convert".
        quantized_float_linear = torch.nn.Sequential(float_linear)
        quantized_float_linear = torch.quantization.convert(quantized_float_linear, inplace=True)

        # Smoke test to make sure the module actually runs
        quantized_float_linear(X_q)

        # Smoke test extra_repr
        self.assertTrue('QuantizedLinear' in str(quantized_float_linear))
>>>>>>> a653077c

    def test_quant_dequant_api(self):
        r = torch.tensor([[1., -1.], [1., -1.]], dtype=torch.float)
        scale, zero_point, dtype = 1.0, 2, torch.qint8
        # testing Quantize API
        qr = torch.quantize_per_tensor(r, scale, zero_point, dtype)
        quant_m = nnq.Quantize(scale, zero_point, dtype)
        qr2 = quant_m(r)
        self.assertEqual(qr, qr2)
        # testing Dequantize API
        rqr = qr.dequantize()
        dequant_m = nnq.DeQuantize()
        rqr2 = dequant_m(qr2)
        self.assertEqual(rqr, rqr2)

    def _test_conv_api_impl(
        self, module_name, qconv_module, conv_module, batch_size,
        in_channels_per_group, input_feature_map_size, out_channels_per_group,
        groups, kernel_size, stride, padding, dilation, X_scale, X_zero_point,
        W_scale, W_zero_point, Y_scale, Y_zero_point, use_bias, use_fused,
        use_channelwise,
    ):
        for i in range(len(kernel_size)):
            assume(input_feature_map_size[i] + 2 * padding[i]
                   >= dilation[i] * (kernel_size[i] - 1) + 1)

        in_channels = in_channels_per_group * groups
        out_channels = out_channels_per_group * groups
        (X, X_q, W, W_q, b) = _make_conv_test_input(
            batch_size, in_channels_per_group, input_feature_map_size,
            out_channels_per_group, groups, kernel_size, X_scale, X_zero_point,
            W_scale, W_zero_point, use_bias, use_channelwise)

        qconv_module.set_weight_bias(W_q, b)
        qconv_module.scale = Y_scale
        qconv_module.zero_point = Y_zero_point

        if use_fused:
            conv_module[0].weight.data = W
            if use_bias:
                conv_module[0].bias.data = b
        else:
            conv_module.weight.data = W
            if use_bias:
                conv_module.bias.data = b

        # Test members
        self.assertTrue(module_name in str(qconv_module))
        self.assertTrue(hasattr(qconv_module, '_packed_params'))
        self.assertTrue(hasattr(qconv_module, 'scale'))
        self.assertTrue(hasattr(qconv_module, 'zero_point'))

        # Test properties
        self.assertEqual(W_q, qconv_module.weight())
        if use_bias:
            self.assertEqual(b, qconv_module.bias())
        self.assertEqual(Y_scale, qconv_module.scale)
        self.assertEqual(Y_zero_point, qconv_module.zero_point)

        # Test forward
        Y_exp = conv_module(X)
        Y_exp = torch.quantize_per_tensor(
            Y_exp, scale=Y_scale, zero_point=Y_zero_point, dtype=torch.quint8)
        Y_act = qconv_module(X_q)

        # Make sure the results match
        # assert_array_almost_equal compares using the following formula:
        #     abs(desired-actual) < 1.5 * 10**(-decimal)
        # (https://docs.scipy.org/doc/numpy/reference/generated/numpy.testing.assert_almost_equal.html)
        # We use decimal = 0 to ignore off-by-1 differences between reference
        # and test. Off-by-1 differences arise due to the order of round and
        # zero_point addition operation, i.e., if addition followed by round is
        # used by reference and round followed by addition is used by test, the
        # results may differ by 1.
        # For example, the result of round(2.5) + 1 is 3 while round(2.5 + 1) is
        # 4 assuming the rounding mode is round-to-nearest, ties-to-even.
        np.testing.assert_array_almost_equal(
            Y_exp.int_repr().numpy(), Y_act.int_repr().numpy(), decimal=0)

        # Test serialization of quantized Conv Module using state_dict
        model_dict = qconv_module.state_dict()
        self.assertEqual(model_dict['weight'], W_q)
        if use_bias:
            self.assertEqual(model_dict['bias'], b)
        bytes_io = io.BytesIO()
        torch.save(model_dict, bytes_io)
        bytes_io.seek(0)
        loaded_dict = torch.load(bytes_io)
        for key in loaded_dict:
            self.assertEqual(model_dict[key], loaded_dict[key])
        loaded_qconv_module = type(qconv_module)(
            in_channels, out_channels, kernel_size, stride, padding, dilation,
            groups, use_bias, padding_mode="zeros")
        loaded_qconv_module.load_state_dict(loaded_dict)

        self.assertTrue(dir(loaded_qconv_module) == dir(qconv_module))
        self.assertTrue(module_name in str(loaded_qconv_module))
        self.assertTrue(hasattr(loaded_qconv_module, '_packed_params'))
        self.assertTrue(hasattr(loaded_qconv_module, '_weight_bias'))

        self.assertEqual(qconv_module.weight(), loaded_qconv_module.weight())
        if use_bias:
            self.assertEqual(qconv_module.bias(), loaded_qconv_module.bias())
        self.assertEqual(qconv_module.scale, loaded_qconv_module.scale)
        self.assertEqual(qconv_module.zero_point,
                         loaded_qconv_module.zero_point)
        Y_loaded = loaded_qconv_module(X_q)
        np.testing.assert_array_almost_equal(
            Y_exp.int_repr().numpy(), Y_loaded.int_repr().numpy(), decimal=0)

        # The below check is meant to ensure that `torch.save` and `torch.load`
        # serialization works, however it is currently broken by the following:
        # https://github.com/pytorch/pytorch/issues/24045
        #
        # Instead, we currently check that the proper exception is thrown on
        # save.
        # <start code>
        # b = io.BytesIO()
        # torch.save(conv_under_test, b)
        # b.seek(0)
        # loaded_conv = torch.load(b)
        #
        # self.assertEqual(loaded_qconv_module.bias(), qconv_module.bias())
        # self.assertEqual(loaded_qconv_module.scale, qconv_module.scale)
        # self.assertEqual(loaded_qconv_module.zero_point,
        #                  qconv_module.zero_point)
        # <end code>
        with self.assertRaisesRegex(
            RuntimeError, r'torch.save\(\) is not currently supported'
        ):
            bytes_io = io.BytesIO()
            torch.save(qconv_module, bytes_io)

        # JIT testing
        self.checkScriptable(
            qconv_module, list(zip([X_q], [Y_exp])),
            check_save_load=True)

        # Test from_float
        conv_module.qconfig = torch.quantization.default_qconfig
        torch.quantization.prepare(conv_module, inplace=True)
        conv_module(X.float())
        converted_qconv_module = torch.nn.Sequential(conv_module)
        torch.quantization.convert(converted_qconv_module, inplace=True)

        # Smoke test to make sure the module actually runs
        if use_bias:
            if use_fused:
                self.assertEqual(conv_module[0].bias,
                                 converted_qconv_module[0].bias())
            else:
                self.assertEqual(conv_module.bias,
                                 converted_qconv_module[0].bias())
        # Smoke test extra_repr
        self.assertTrue(module_name in str(converted_qconv_module))

    @given(batch_size=st.integers(1, 3),
           in_channels_per_group=st.sampled_from([2, 4, 5, 8, 16, 32]),
           H=st.integers(4, 16),
           W=st.integers(4, 16),
           out_channels_per_group=st.sampled_from([2, 4, 5, 8, 16, 32]),
           groups=st.integers(1, 4),
           kernel_h=st.integers(1, 7),
           kernel_w=st.integers(1, 7),
           stride_h=st.integers(1, 2),
           stride_w=st.integers(1, 2),
           pad_h=st.integers(0, 2),
           pad_w=st.integers(0, 2),
           dilation=st.integers(1, 2),
           X_scale=st.floats(1.2, 1.6),
           X_zero_point=st.integers(0, 4),
           W_scale=st.lists(st.floats(0.2, 1.6), min_size=1, max_size=2),
           W_zero_point=st.lists(st.integers(-5, 5), min_size=1, max_size=2),
           Y_scale=st.floats(4.2, 5.6),
           Y_zero_point=st.integers(0, 4),
           use_bias=st.booleans(),
           use_fused=st.booleans(),
           use_channelwise=st.booleans())
    @override_qengines
    def test_conv2d_api(
        self, batch_size, in_channels_per_group, H, W, out_channels_per_group,
        groups, kernel_h, kernel_w, stride_h, stride_w, pad_h, pad_w, dilation,
        X_scale, X_zero_point, W_scale, W_zero_point, Y_scale, Y_zero_point,
        use_bias, use_fused, use_channelwise
    ):
        # Tests the correctness of the conv2d module.
        in_channels = in_channels_per_group * groups
        out_channels = out_channels_per_group * groups
        input_feature_map_size = (H, W)
        kernel_size = (kernel_h, kernel_w)
        stride = (stride_h, stride_w)
        padding = (pad_h, pad_w)
        dilation = (dilation, dilation)
        if torch.backends.quantized.engine == 'qnnpack':
            use_channelwise = False
        if use_fused:
            module_name = "QuantizedConvReLU2d"
            qconv_module = nnq_fused.ConvReLU2d(
                in_channels, out_channels, kernel_size, stride, padding,
                dilation, groups, use_bias, padding_mode="zeros")
        else:
            module_name = "QuantizedConv2d"
            qconv_module = nnq.Conv2d(
                in_channels, out_channels, kernel_size, stride, padding,
                dilation, groups, use_bias, padding_mode="zeros")

        conv_module = nn.Conv2d(
            in_channels, out_channels, kernel_size, stride, padding,
            dilation, groups, use_bias, padding_mode="zeros")
        if use_fused:
            relu_module = nn.ReLU()
            conv_module = nni.ConvReLU2d(conv_module, relu_module)
        conv_module = conv_module.float()

        self._test_conv_api_impl(
            module_name, qconv_module, conv_module, batch_size,
            in_channels_per_group, input_feature_map_size,
            out_channels_per_group, groups, kernel_size, stride, padding,
            dilation, X_scale, X_zero_point, W_scale, W_zero_point, Y_scale,
            Y_zero_point, use_bias, use_fused, use_channelwise)

    @skipIfNoFBGEMM
    @given(batch_size=st.integers(1, 3),
           in_channels_per_group=st.sampled_from([2, 4, 5, 8, 16]),
           D=st.integers(3, 6),
           H=st.integers(3, 6),
           W=st.integers(3, 6),
           out_channels_per_group=st.sampled_from([2, 4, 5, 8, 16]),
           groups=st.integers(1, 4),
           kernel_d=st.integers(1, 3),
           kernel_h=st.integers(1, 3),
           kernel_w=st.integers(1, 3),
           stride_d=st.integers(1, 2),
           stride_h=st.integers(1, 2),
           stride_w=st.integers(1, 2),
           pad_d=st.integers(0, 1),
           pad_h=st.integers(0, 1),
           pad_w=st.integers(0, 1),
           dilation=st.integers(1, 2),
           X_scale=st.floats(1.2, 1.6),
           X_zero_point=st.integers(0, 4),
           W_scale=st.lists(st.floats(0.2, 1.6), min_size=1, max_size=2),
           W_zero_point=st.lists(st.integers(-5, 5), min_size=1, max_size=2),
           Y_scale=st.floats(4.2, 5.6),
           Y_zero_point=st.integers(0, 4),
           use_bias=st.booleans(),
           use_fused=st.booleans(),
           use_channelwise=st.booleans())
    def test_conv3d_api(
        self, batch_size, in_channels_per_group, D, H, W,
        out_channels_per_group, groups, kernel_d, kernel_h, kernel_w,
        stride_d, stride_h, stride_w, pad_d, pad_h, pad_w, dilation, X_scale,
        X_zero_point, W_scale, W_zero_point, Y_scale, Y_zero_point, use_bias,
        use_channelwise, use_fused,
    ):
        # Tests the correctness of the conv3d module.
        in_channels = in_channels_per_group * groups
        out_channels = out_channels_per_group * groups
        input_feature_map_size = (D, H, W)
        kernel_size = (kernel_d, kernel_h, kernel_w)
        stride = (stride_d, stride_h, stride_w)
        padding = (pad_d, pad_h, pad_w)
        dilation = (dilation, dilation, dilation)
        with override_quantized_engine('fbgemm'):
            if use_fused:
                module_name = "QuantizedConvReLU3d"
                qconv_module = nnq_fused.ConvReLU3d(
                    in_channels, out_channels, kernel_size, stride, padding,
                    dilation, groups, use_bias, padding_mode="zeros")
            else:
                module_name = "QuantizedConv3d"
                qconv_module = nnq.Conv3d(
                    in_channels, out_channels, kernel_size, stride, padding,
                    dilation, groups, use_bias, padding_mode="zeros")

            conv_module = nn.Conv3d(
                in_channels, out_channels, kernel_size, stride, padding,
                dilation, groups, use_bias, padding_mode="zeros")
            if use_fused:
                relu_module = nn.ReLU()
                conv_module = nni.ConvReLU3d(conv_module, relu_module)
            conv_module = conv_module.float()

            self._test_conv_api_impl(
                module_name, qconv_module, conv_module, batch_size,
                in_channels_per_group, input_feature_map_size,
                out_channels_per_group, groups, kernel_size, stride, padding,
                dilation, X_scale, X_zero_point, W_scale, W_zero_point, Y_scale,
                Y_zero_point, use_bias, use_fused, use_channelwise)

    def test_pool_api(self):
        """Tests the correctness of the pool module.
        The correctness is defined against the functional implementation.
        """
        N, C, H, W = 10, 10, 10, 3
        kwargs = {
            'kernel_size': 2,
            'stride': None,
            'padding': 0,
            'dilation': 1
        }

        scale, zero_point = 1.0 / 255, 128

        X = torch.randn(N, C, H, W, dtype=torch.float32)
        qX = torch.quantize_per_tensor(X, scale=scale, zero_point=zero_point,
                                       dtype=torch.quint8)
        qX_expect = torch.nn.functional.max_pool2d(qX, **kwargs)

        pool_under_test = torch.nn.quantized.MaxPool2d(**kwargs)
        qX_hat = pool_under_test(qX)
        self.assertEqual(qX_expect, qX_hat)

        # JIT Testing
        self.checkScriptable(pool_under_test, list(zip([X], [qX_expect])))

    def test_batch_norm2d(self):
        """Tests the correctness of the batchnorm2d module.
        The correctness is defined against the functional implementation.
        """
        x = torch.randn((2, 4, 6, 8), dtype=torch.float)
        float_mod = torch.nn.BatchNorm2d(4)
        float_mod.training = False

        y_ref = float_mod(x)
        quant_ref = torch.quantize_per_tensor(y_ref, 1.0, 0, dtype=torch.quint8)

        quant_mod = nnq.BatchNorm2d(4)
        qx = torch.quantize_per_tensor(x, 1.0, 0, dtype=torch.quint8)
        qy = quant_mod(qx)

        self.assertEqual(quant_ref.int_repr().numpy(), qy.int_repr().numpy(),
                         message="BatchNorm2d module API failed")

    def test_batch_norm3d(self):
        """Tests the correctness of the batchnorm3d module.
        The correctness is defined against the functional implementation.
        """
        x = torch.randn((2, 4, 6, 8, 10), dtype=torch.float)
        float_mod = torch.nn.BatchNorm3d(4)
        float_mod.training = False

        y_ref = float_mod(x)
        quant_ref = torch.quantize_per_tensor(y_ref, 1.0, 0, dtype=torch.quint8)

        quant_mod = nnq.BatchNorm3d(4)
        qx = torch.quantize_per_tensor(x, 1.0, 0, dtype=torch.quint8)
        qy = quant_mod(qx)

        self.assertEqual(quant_ref.int_repr().numpy(), qy.int_repr().numpy(),
                         message="BatchNorm3d module API failed")

    def test_layer_norm(self):
        """Tests the correctness of the layernorm module.
        The correctness is defined against the functional implementation.
        """
        x_scale = 10.0 / 256
        x_zero_point = 0
        y_scale = 5.0 / 256
        y_zero_point = 127

        dims = (1, 4, 8)

        X = (torch.randn(dims, dtype=torch.float) - 0.5) * 10
        qX = torch.quantize_per_tensor(X, x_scale, x_zero_point, dtype=torch.quint8)
        dqX = qX.dequantize()

        float_mod = torch.nn.LayerNorm(dqX.size()[1:]).float()
        float_mod.weight = torch.nn.Parameter(torch.rand(*dims[1:]))
        float_mod.bias = torch.nn.Parameter(torch.rand(*dims[1:]))

        dqY_ref = float_mod(dqX)
        qY_ref = torch.quantize_per_tensor(
            dqY_ref, y_scale, y_zero_point, dtype=torch.quint8)

        quant_mod = nnq.LayerNorm(
            qX.size()[1:], float_mod.weight, float_mod.bias, y_scale, y_zero_point)
        qY = quant_mod(qX)

        self.assertEqual(qY_ref.int_repr().numpy(), qY.int_repr().numpy(),
                         message="LayerNorm module API failed, qY_ref\n{} vs qY\n{}"
                         .format(qY_ref, qY))


class TestDynamicQuantizedModule(QuantizationTestCase):
    @skipIfNoFBGEMM
    @given(
        batch_size=st.integers(1, 5),
        in_features=st.integers(16, 32),
        out_features=st.integers(4, 8),
        use_bias=st.booleans(),
        use_default_observer=st.booleans(),
    )
    @override_qengines
    def test_linear_api(self, batch_size, in_features, out_features, use_bias, use_default_observer):
        """test API functionality for nn.quantized.dynamic.Linear"""
        W = torch.rand(out_features, in_features).float()
        W_scale, W_zp = _calculate_dynamic_qparams(W, torch.qint8)
        W_q = torch.quantize_per_tensor(W, W_scale, W_zp, torch.qint8)
        X = torch.rand(batch_size, in_features).float()
        B = torch.rand(out_features).float() if use_bias else None
        qlinear = nnqd.Linear(in_features, out_features)
        # Run module with default-initialized parameters.
        # This tests that the constructor is correct.
        qlinear.set_weight_bias(W_q, B)
        qlinear(X)

        # Simple round-trip test to ensure weight()/set_weight() API
        self.assertEqual(qlinear.weight(), W_q)
        W_pack = qlinear._packed_params._packed_params
        Z_dq = qlinear(X)

        # Check if the module implementation matches calling the
        # ops directly
        Z_ref = torch.ops.quantized.linear_dynamic(X, W_pack)
        self.assertEqual(Z_ref, Z_dq)

        # Test serialization of dynamic quantized Linear Module using state_dict
        model_dict = qlinear.state_dict()
        b = io.BytesIO()
        torch.save(model_dict, b)
        b.seek(0)
        loaded_dict = torch.load(b)
        for key in model_dict:
            if isinstance(model_dict[key], torch._C.ScriptObject):
                assert isinstance(loaded_dict[key], torch._C.ScriptObject)
                w_model, b_model = torch.ops.quantized.linear_unpack(model_dict[key])
                w_loaded, b_loaded = torch.ops.quantized.linear_unpack(loaded_dict[key])
                self.assertEqual(w_model, w_loaded)
                self.assertEqual(b_model, b_loaded)
            else:
                self.assertEqual(model_dict[key], loaded_dict[key])
        loaded_qlinear = nnqd.Linear(in_features, out_features)
        loaded_qlinear.load_state_dict(loaded_dict)

        linear_unpack = torch.ops.quantized.linear_unpack
        self.assertEqual(linear_unpack(qlinear._packed_params._packed_params),
                         linear_unpack(loaded_qlinear._packed_params._packed_params))
        if use_bias:
            self.assertEqual(qlinear.bias(), loaded_qlinear.bias())
        self.assertTrue(dir(qlinear) == dir(loaded_qlinear))
        self.assertTrue(hasattr(qlinear, '_packed_params'))
        self.assertTrue(hasattr(loaded_qlinear, '_packed_params'))
        self.assertTrue(hasattr(qlinear, '_weight_bias'))
        self.assertTrue(hasattr(loaded_qlinear, '_weight_bias'))

        self.assertEqual(qlinear._weight_bias(), loaded_qlinear._weight_bias())
        self.assertEqual(qlinear._weight_bias(), torch.ops.quantized.linear_unpack(qlinear._packed_params._packed_params))
        Z_dq2 = qlinear(X)
        self.assertEqual(Z_dq, Z_dq2)

        # The below check is meant to ensure that `torch.save` and `torch.load`
        # serialization works, however it is currently broken by the following:
        # https://github.com/pytorch/pytorch/issues/24045
        #
        # Instead, we currently check that the proper exception is thrown on save.
        # <start code>
        # b = io.BytesIO()
        # torch.save(qlinear, b)
        # b.seek(0)
        # loaded = torch.load(b)
        # self.assertEqual(qlinear.weight(), loaded.weight())
        # self.assertEqual(qlinear.zero_point, loaded.zero_point)
        # <end code>
        # with self.assertRaisesRegex(RuntimeError, r'torch.save\(\) is not currently supported'):
        #     b = io.BytesIO()
        #     torch.save(qlinear, b)

        # Test JIT
        self.checkScriptable(qlinear, list(zip([X], [Z_ref])), check_save_load=True)

        # Test from_float
        float_linear = torch.nn.Linear(in_features, out_features).float()
        if use_default_observer:
            float_linear.qconfig = torch.quantization.default_dynamic_qconfig
        prepare_dynamic(float_linear)
        float_linear(X.float())
        quantized_float_linear = nnqd.Linear.from_float(float_linear)

        # Smoke test to make sure the module actually runs
        quantized_float_linear(X)

        # Smoke test extra_repr
        self.assertTrue('QuantizedLinear' in str(quantized_float_linear))<|MERGE_RESOLUTION|>--- conflicted
+++ resolved
@@ -95,81 +95,6 @@
         self.assertEqual(qlinear.weight(), W_q, atol=1e-5)
         W_pack = qlinear._packed_params._packed_params
 
-<<<<<<< HEAD
-            # Test serialization of quantized Linear Module using state_dict
-            model_dict = qlinear.state_dict()
-            b = io.BytesIO()
-            torch.save(model_dict, b)
-            b.seek(0)
-            loaded_dict = torch.load(b)
-            for key in model_dict:
-                if isinstance(model_dict[key], torch._C.ScriptObject):
-                    assert isinstance(loaded_dict[key], torch._C.ScriptObject)
-                    w_model, b_model = torch.ops.quantized.linear_unpack(model_dict[key])
-                    w_loaded, b_loaded = torch.ops.quantized.linear_unpack(loaded_dict[key])
-                    self.assertEqual(w_model, w_loaded)
-                    self.assertEqual(b_model, b_loaded)
-                else:
-                    self.assertEqual(model_dict[key], loaded_dict[key])
-            if use_fused:
-                loaded_qlinear = nnq_fused.LinearReLU(in_features, out_features)
-            else:
-                loaded_qlinear = nnq.Linear(in_features, out_features)
-            loaded_qlinear.load_state_dict(loaded_dict)
-
-            linear_unpack = torch.ops.quantized.linear_unpack
-            self.assertEqual(linear_unpack(qlinear._packed_params._packed_params),
-                             linear_unpack(loaded_qlinear._packed_params._packed_params))
-            if use_bias:
-                self.assertEqual(qlinear.bias(), loaded_qlinear.bias())
-            self.assertEqual(qlinear.scale, loaded_qlinear.scale)
-            self.assertEqual(qlinear.zero_point, loaded_qlinear.zero_point)
-            self.assertTrue(dir(qlinear) == dir(loaded_qlinear))
-            self.assertTrue(hasattr(qlinear, '_packed_params'))
-            self.assertTrue(hasattr(loaded_qlinear, '_packed_params'))
-            self.assertTrue(hasattr(qlinear, '_weight_bias'))
-            self.assertTrue(hasattr(loaded_qlinear, '_weight_bias'))
-            self.assertEqual(qlinear._weight_bias(), loaded_qlinear._weight_bias())
-            self.assertEqual(qlinear._weight_bias(), torch.ops.quantized.linear_unpack(qlinear._packed_params._packed_params))
-            Z_q2 = loaded_qlinear(X_q)
-            self.assertEqual(Z_q, Z_q2)
-
-            # The below check is meant to ensure that `torch.save` and `torch.load`
-            # serialization works, however it is currently broken by the following:
-            # https://github.com/pytorch/pytorch/issues/24045
-            #
-            # Instead, we currently check that the proper exception is thrown on save.
-            # <start code>
-            # b = io.BytesIO()
-            # torch.save(qlinear, b)
-            # b.seek(0)
-            # loaded = torch.load(b)
-            # self.assertEqual(qlinear.weight(), loaded.weight())
-            # self.assertEqual(qlinear.scale, loaded.scale)
-            # self.assertEqual(qlinear.zero_point, loaded.zero_point)
-            # <end code>
-            # with self.assertRaisesRegex(RuntimeError, r'torch.save\(\) is not currently supported'):
-            #     b = io.BytesIO()
-            #     torch.save(qlinear, b)
-
-            # Test JIT
-            self.checkScriptable(qlinear, list(zip([X_q], [Z_ref])), check_save_load=True)
-
-            # Test from_float.
-            float_linear = torch.nn.Linear(in_features, out_features).float()
-            float_linear.qconfig = torch.quantization.default_qconfig
-            torch.quantization.prepare(float_linear, inplace=True)
-            float_linear(X.float())
-            # Sequential allows swapping using "convert".
-            quantized_float_linear = torch.nn.Sequential(float_linear)
-            quantized_float_linear = torch.quantization.convert(quantized_float_linear, inplace=True)
-
-            # Smoke test to make sure the module actually runs
-            quantized_float_linear(X_q)
-
-            # Smoke test extra_repr
-            self.assertTrue('QuantizedLinear' in str(quantized_float_linear))
-=======
         qlinear.scale = float(scale)
         qlinear.zero_point = int(zero_point)
         Z_q = qlinear(X_q)
@@ -195,7 +120,14 @@
         b.seek(0)
         loaded_dict = torch.load(b)
         for key in model_dict:
-            self.assertEqual(model_dict[key], loaded_dict[key])
+            if isinstance(model_dict[key], torch._C.ScriptObject):
+                assert isinstance(loaded_dict[key], torch._C.ScriptObject)
+                w_model, b_model = torch.ops.quantized.linear_unpack(model_dict[key])
+                w_loaded, b_loaded = torch.ops.quantized.linear_unpack(loaded_dict[key])
+                self.assertEqual(w_model, w_loaded)
+                self.assertEqual(b_model, b_loaded)
+            else:
+                self.assertEqual(model_dict[key], loaded_dict[key])
         if use_fused:
             loaded_qlinear = nnq_fused.LinearReLU(in_features, out_features)
         else:
@@ -233,9 +165,11 @@
         # self.assertEqual(qlinear.scale, loaded.scale)
         # self.assertEqual(qlinear.zero_point, loaded.zero_point)
         # <end code>
-        with self.assertRaisesRegex(RuntimeError, r'torch.save\(\) is not currently supported'):
-            b = io.BytesIO()
-            torch.save(qlinear, b)
+        #
+        # Currently disabled after TorchBind PR
+        # with self.assertRaisesRegex(RuntimeError, r'torch.save\(\) is not currently supported'):
+        #     b = io.BytesIO()
+        #     torch.save(qlinear, b)
 
         # Test JIT
         self.checkScriptable(qlinear, list(zip([X_q], [Z_ref])), check_save_load=True)
@@ -254,7 +188,6 @@
 
         # Smoke test extra_repr
         self.assertTrue('QuantizedLinear' in str(quantized_float_linear))
->>>>>>> a653077c
 
     def test_quant_dequant_api(self):
         r = torch.tensor([[1., -1.], [1., -1.]], dtype=torch.float)
