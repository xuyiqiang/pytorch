from __future__ import division
from builtins import round

import itertools
import numpy as np
import unittest

import torch
import torch.jit
import torch.nn.functional as F
from torch.nn.modules.utils import _single, _pair

from hypothesis import settings, HealthCheck
from hypothesis import assume, given, note
from hypothesis import strategies as st
import torch.testing._internal.hypothesis_utils as hu
hu.assert_deadline_disabled()

from torch.testing._internal.common_utils import TestCase
from torch.testing._internal.common_quantization import skipIfNoFBGEMM
from torch.testing._internal.common_quantized import _quantize, _dequantize, _calculate_dynamic_qparams, \
    override_quantized_engine, supported_qengines, override_qengines

np_dtype = {
    torch.quint8 : np.uint8,
    torch.qint8 : np.int8,
    torch.qint32 : np.int32
}

# Make sure we won't have overflows from vpmaddubsw instruction used in FBGEMM.
# On the current Intel x86 architecture, we need to utilize vpmaddubsw instruction
# for the 8-bit int multiplication. This instruction vertically multiplies each
# unsigned 8-bit integer from a with the corresponding signed 8-bit integer from
# b, producing intermediate signed 16-bit integers. This function modifies the
# weights to eliminate the overflow on the signed 16-bit integers.
def avoid_vpmaddubsw_overflow_linear(
    batch_size, input_channels, output_channels, X, X_min, X_max, W, W_min, W_max
):
    for i, j in np.ndindex((batch_size, output_channels)):
        for k in range(0, input_channels // 2 * 2, 2):
            x0 = X[i, k] - X_min
            x1 = X[i, k + 1] - X_min
            w0 = W[j, k] - 128 - W_min
            w1 = W[j, k + 1] - 128 - W_min
            if x0 * w0 + x1 * w1 < -(1 << 15):
                w1_adjusted = (-(1 << 15) - float(x0) * w0) / x1
                W[j, k + 1] = int(w1_adjusted) + 128 + W_min
            elif x0 * w0 + x1 * w1 > (1 << 15) - 1:
                w1_adjusted = ((1 << 15) - 1 - float(x0) * w0) / x1
                W[j, k + 1] = int(w1_adjusted) + 128 + W_min

    # Go through the same loop again to double check we don't have any overflow
    for i, j in np.ndindex((batch_size, output_channels)):
        for k in range(0, input_channels // 2 * 2, 2):
            x0 = X[i, k] - X_min
            x1 = X[i, k + 1] - X_min
            w0 = W[j, k] - 128 - W_min
            w1 = W[j, k + 1] - 128 - W_min
            assert -(1 << 15) <= x0 * w0 + x1 * w1 < (1 << 15)


# Reference quantized Linear operator
def qlinear_ref(X_q, X_scale, X_zp, W_q, W_scale, W_zp, b_q, Y_scale, Y_zp):
    X_q = np.reshape(X_q, (-1, X_q.shape[X_q.ndim - 1]))
    row_offsets_ref = X_q.sum(axis=1).astype(np.int32).reshape((-1, 1))
    col_offsets_ref = W_q.sum(axis=1).astype(np.int32).reshape((1, -1))
    assert X_q.ndim == 2
    batch_size, input_channels = X_q.shape
    Prod_XqWq_ref = (
        np.matmul(X_q.astype(np.int32), W_q.astype(np.int32).T)
        - W_zp * row_offsets_ref
        - X_zp * col_offsets_ref
        + input_channels * X_zp * W_zp
    )
    if b_q is not None:
        Prod_XqWq_ref += b_q
    Y_q_ref = _quantize(Prod_XqWq_ref, Y_scale / (X_scale * W_scale), Y_zp)
    return Y_q_ref

"""Computes the output shape given pooling parameters."""
def pool_output_shape(input_size, kernel_size, padding, stride,
                      dilation, ceiling_mode=False):
    if stride is None:
        stride = kernel_size
    output_size = (
        (input_size + 2 * padding - dilation * (kernel_size - 1) - 1
         + (stride - 1 if ceiling_mode else 0)) // stride + 1)
    if (padding > 0 and
            ((output_size - 1) * stride >= input_size + padding)):
        output_size += 1
    return output_size

"""Common logic for hardswish testing, called from fbgemm and qnnpack testers"""
def _test_hardswish(self, X, Y_scale, Y_zero_point, engine):
    if engine not in torch.backends.quantized.supported_engines:
        return
    with override_quantized_engine(engine):
        X, (X_scale, X_zero_point, torch_type) = X
        X = torch.from_numpy(X)
        qX = torch.quantize_per_tensor(X, scale=X_scale, zero_point=X_zero_point,
                                       dtype=torch_type)
        dqX = qX.dequantize()

        dqY_hat = F.hardswish(dqX)
        qY_hat = torch.quantize_per_tensor(dqY_hat, scale=Y_scale,
                                           zero_point=Y_zero_point,
                                           dtype=torch_type)

        qY = torch.nn.quantized.functional.hardswish(
            qX, scale=Y_scale, zero_point=Y_zero_point)
        self.assertEqual(
            qY, qY_hat,
            message="Hardswish failed: {} vs {}".format(qY, qY_hat))

"""Common logic for hardswish testing, called from fbgemm and qnnpack testers"""
def _test_hardsigmoid(self, X, engine):
    if engine not in torch.backends.quantized.supported_engines:
        return
    with override_quantized_engine(engine):
        X, (scale, zero_point, torch_type) = X

        X = torch.from_numpy(X)

        qX = torch.quantize_per_tensor(X, scale=scale,
                                       zero_point=zero_point,
                                       dtype=torch_type)
        dqX = qX.dequantize()


        # Quantize the reference to account for max error.
        # Note that the output scale has +1, because we use scale of 1.0/2^BITS
        # in the implementations.
        f_min, f_max = 0.0, 1.0
        q_min, q_max = torch.iinfo(torch_type).min, torch.iinfo(torch_type).max
        output_scale = (f_max - f_min) / (q_max - q_min + 1.0)
        output_zero_point = 0 if torch_type == torch.qint32 else q_min
        dqY_hat = F.hardsigmoid(dqX)
        qY_hat = torch.quantize_per_tensor(dqY_hat, scale=output_scale,
                                           zero_point=output_zero_point,
                                           dtype=torch_type)

        qY = torch.nn.quantized.functional.hardsigmoid(qX)
        self.assertEqual(qY, qY_hat,
                         message="Hardsigmoid failed: {} vs. {}".format(qY, qY_hat))

"""
Util for creating a random tensor and quantization params when Hypothesis
is undesirable.
"""
def _get_random_tensor_and_q_params(shapes, rand_scale, torch_type):
    X = (torch.rand(*shapes, dtype=torch.float) - 0.5) * rand_scale
    # Calculate reasonable quantization params
    min_val = torch.min(X)
    max_val = torch.max(X)
    if torch_type == torch.qint32:
        X_zero_point = int(torch.randint(-1 * (2 ** 31), 2 ** 31 - 1, (1,)))
        num_bins = 2 ** 32
        X_scale = float(max_val - min_val) / num_bins
    elif torch_type == torch.qint8:
        X_zero_point = int(torch.randint(-128, 127, (1,)))
        num_bins = 2 ** 8
        X_scale = float(max_val - min_val) / num_bins
    else:  # torch.quint8
        X_zero_point = 127
        num_bins = 2 ** 8
        X_scale = float(max_val - min_val) / num_bins
    if X_scale == 0:
        X_scale = 1e-10
    return X, X_scale, X_zero_point


class TestQuantizedOps(TestCase):

    """Tests the correctness of the quantized::relu op."""
    @given(X=hu.tensor(shapes=hu.array_shapes(1, 5, 1, 5),
                       qparams=hu.qparams()))
    def test_qrelu(self, X):
        X, (scale, zero_point, torch_type) = X

        Y = X.copy()
        Y[Y < 0] = 0
        qY = torch.quantize_per_tensor(torch.from_numpy(Y), scale=scale,
                                       zero_point=zero_point, dtype=torch_type)
        X = torch.from_numpy(X)
        qX = torch.quantize_per_tensor(X, scale=scale, zero_point=zero_point,
                                       dtype=torch_type)

        ops_under_test = {
            'native': torch.relu,
            'nn.functional': torch.nn.functional.relu,
        }

        for name, op in ops_under_test.items():
            qY_hat = op(qX)
            self.assertEqual(qY, qY_hat, message="{} relu failed".format(name))

        ops_under_test_inplace = {
            'inplace native': torch.relu_,
            'inplace nn.functional': torch.nn.functional.relu_,
        }

        for name, op_ in ops_under_test_inplace.items():
            qY_hat = qX.clone()
            op_(qY_hat)
            self.assertEqual(qY, qY_hat, message="{} relu failed".format(name))

    """Tests the correctness of the quantized::relu op."""
    @given(X=hu.tensor(shapes=hu.array_shapes(1, 5, 1, 5),
                       qparams=hu.qparams()))
    def test_qrelu6(self, X):
        X, (scale, zero_point, torch_type) = X

        Y = X.copy()
        Y[Y < 0] = 0
        Y[Y > 6.0] = 6.0
        qY = torch.quantize_per_tensor(torch.from_numpy(Y), scale=scale,
                                       zero_point=zero_point, dtype=torch_type)
        X = torch.from_numpy(X)
        qX = torch.quantize_per_tensor(X, scale=scale, zero_point=zero_point,
                                       dtype=torch_type)

        ops_under_test = {
            'ops.quantized': torch.ops.quantized.relu6,
            'module': torch.nn.quantized.ReLU6(),
        }

        for name, op in ops_under_test.items():
            for inplace in (True, False):
                if hasattr(op, 'inplace'):
                    op.inplace = inplace
                    qY_hat = op(qX)
                else:
                    qY_hat = op(qX, inplace=inplace)
                self.assertEqual(qY, qY_hat,
                                 message="{} relu failed".format(name))

    """Tests the correctness of the quantized::relu op."""
    @given(X=hu.tensor(shapes=hu.array_shapes(1, 5, 1, 5),
                       qparams=hu.qparams()),
           alpha=st.floats(0.0, 1.0, allow_nan=False, allow_infinity=False))
    def test_qrelu_leaky(self, X, alpha):
        X, (scale, zero_point, torch_type) = X

        X = torch.from_numpy(X)
        qX = torch.quantize_per_tensor(X, scale=scale, zero_point=zero_point,
                                       dtype=torch_type)
        dqX = qX.dequantize()

        # torch.nn.functional
        op = torch.nn.functional.leaky_relu
        dqY = op(dqX, negative_slope=alpha)
        qY = torch.quantize_per_tensor(dqY, scale=scale, zero_point=zero_point,
                                       dtype=torch_type)
        qY_hat = op(qX, negative_slope=alpha)
        self.assertEqual(qY.dequantize(), qY_hat.dequantize(),
                         message="F.leaky_relu failed ({} vs {})".format(qY, qY_hat))

    """Tests the correctness of the quantized::elu op."""
    @given(X=hu.tensor(shapes=hu.array_shapes(1, 5, 1, 5),
                       elements=hu.floats(-1e3, 1e3, allow_nan=False, allow_infinity=False),
                       qparams=hu.qparams()),
           alpha=st.floats(0.01, 10.0, allow_nan=False, allow_infinity=False))
    def test_qelu(self, X, alpha):
        X, (scale, zero_point, torch_type) = X

        X = torch.from_numpy(X)
        qX = torch.quantize_per_tensor(X, scale=scale, zero_point=zero_point,
                                       dtype=torch_type)
        op = torch.nn.quantized.functional.elu

        # calculate ELU(dqX) and quantize
        dqX = qX.dequantize()
        dqY_hat = dqX.clone()
        dqY_hat[dqX < 0] = alpha * (torch.exp(dqY_hat[dqX < 0]) - 1.)
        qY_hat = torch.quantize_per_tensor(dqY_hat, scale=scale, zero_point=zero_point,
                                           dtype=torch_type)

        # test regular
        qY = op(qX, alpha=alpha)
        self.assertEqual(qY, qY_hat,
                         message="F.elu failed ({} vs {})".format(qY, qY_hat))

        # test inplace
        qXcopy = qX.clone()
        op(qXcopy, alpha=alpha, inplace=True)
        self.assertEqual(qXcopy, qY_hat,
                         message="F.elu_ failed ({} vs {})".format(qXcopy, qY_hat))

        # test explicit scale and zp
        qYout = op(qX, alpha=alpha, scale=scale, zero_point=zero_point)
        self.assertEqual(qYout, qY_hat,
                         message="F.elu.out failed ({} vs {})".format(qY, qY_hat))

    """Tests the correctness of the quantized::qnnpack_sigmoid op."""
    @given(X=hu.tensor(shapes=hu.array_shapes(1, 5, 1, 5),
                       qparams=hu.qparams()))
    def test_qsigmoid(self, X):
        # Note: QNNPACK is tested separately in TestQNNPackOps
        X, (scale, zero_point, torch_type) = X

        X = torch.from_numpy(X)
        Y = torch.sigmoid(X)

        qX = torch.quantize_per_tensor(X, scale=scale,
                                       zero_point=zero_point,
                                       dtype=torch_type)

        # Quantize the reference to account for max error.
        # Note that the output scale has +1, because we use scale of 1.0/2^BITS
        # in the implementations.
        f_min, f_max = 0.0, 1.0
        q_min, q_max = torch.iinfo(torch_type).min, torch.iinfo(torch_type).max
        output_scale = (f_max - f_min) / (q_max - q_min + 1.0)
        output_zero_point = output_zero_point = 0 if torch_type == torch.qint32 else q_min
        qY = torch.quantize_per_tensor(Y, scale=output_scale,
                                       zero_point=output_zero_point,
                                       dtype=torch_type)
        qY_hat = torch.sigmoid(qX)
        self.assertEqual(qY, qY_hat,
                         message="Sigmoid failed: {} vs. {}".format(qY, qY_hat))

    """Tests the correctness of the quantized::qhardsigmoid op."""
    @skipIfNoFBGEMM
    @given(X=hu.tensor(shapes=hu.array_shapes(1, 5, 1, 5),
                       elements=hu.floats(-1e3, 1e3, allow_nan=False, allow_infinity=False),
                       qparams=hu.qparams()))
    def test_qhardsigmoid(self, X):
        _test_hardsigmoid(self, X, 'fbgemm')


    """Tests the correctness of the quantized::qlayer_norm op."""
    @skipIfNoFBGEMM
    def test_qlayer_norm(self):
        # hypothesis is flaky for this test, create test cases manually
        max_sides = (4, 5)
        side_lens = (1, 8, 11)
        torch_types = (torch.qint8, torch.quint8)
        y_scales = (0.1, 4.23)
        y_zero_points = (0, 1)
        combined = [max_sides, side_lens, torch_types, y_scales, y_zero_points]
        test_cases = itertools.product(*combined)

        with override_quantized_engine("fbgemm"):
            for test_case in test_cases:

                max_side, side_len, torch_type, Y_scale, Y_zero_point = test_case
                shapes = [side_len] * max_side

                # In the FP kernel, mean and variance are calculated in floating point.
                # In the quantized kernel, they are calculated in integer arithmetic.
                # Because of this, the numerics do not always match exactly which is
                # expected and acceptable. We do two things to whitelist this failure
                # in this test:
                # 1. do not use Hypothesis to generate the input tensor.  Hypothesis
                #    favors homogeneous inputs in its search strategies which isn't
                #    representative of the inputs we care about, and tends to maximize
                #    this particular numerics difference.
                # 2. whitelist a small % of off by Y_scale errors.  Even when the
                #    variance of the input is high, there can be off by one errors
                #    in the result if the input value happens to fall exactly on
                #    the bin boundary of the output scale.
                #
                # If we want the numerics to match we could switch to calculating
                # mean+var in floating point in the future, at the cost of speed.
                X, X_scale, X_zero_point = \
                    _get_random_tensor_and_q_params(shapes, 1.0, torch_type)

                qX = torch.quantize_per_tensor(X, scale=X_scale,
                                               zero_point=X_zero_point,
                                               dtype=torch_type)
                dqX = qX.dequantize()

                # Enforce non-homogeneous inputs
                enough_unique_vals_in_each_layer = sum(
                    1 if (
                        dqX[i].shape[0] < 5 or
                        float(torch.unique(dqX[i]).shape[0]) / dqX[i].shape[0] > 0.01
                    ) else 0
                    for i in range(dqX.shape[0])
                ) == dqX.shape[0]
                assume(enough_unique_vals_in_each_layer)

                # Initialize the weights non-randomly for reproducibility, to avoid
                # flaky tests
                weight = torch.ones(*qX.size()[1:], dtype=torch.float) * 0.5
                bias = torch.ones(*qX.size()[1:], dtype=torch.float) * 1
                epsilon = 1e-5

                qY = torch.ops.quantized.layer_norm(
                    qX, qX.size()[1:], weight=weight, bias=bias, eps=epsilon,
                    output_scale=Y_scale, output_zero_point=Y_zero_point)

                Y_hat = F.layer_norm(
                    dqX, dqX.size()[1:], weight=weight, bias=bias, eps=epsilon)
                qY_hat = torch.quantize_per_tensor(
                    Y_hat, scale=Y_scale, zero_point=Y_zero_point, dtype=torch_type)

                # Due to the numerics difference mentioned above between calculating
                # the variance in float vs int, the results can still be slightly
                # different.
                dqY = qY.dequantize()
                dqY_hat = qY_hat.dequantize()
                diff = dqY - dqY_hat

                # off-by-one errors are magnitude of Y_scale
                num_diff = torch.sum(diff > Y_scale * 1.0001)
                pct_diff = float(num_diff) / (diff.numel() + 1e-5)
                num_diff_off_by_one = torch.sum((diff > 0) * (diff <= Y_scale))
                pct_diff_off_by_one = float(num_diff_off_by_one) / (diff.numel() + 1e-5)

                self.assertTrue(pct_diff < 1e-6)
                self.assertTrue(pct_diff_off_by_one < 0.01)


    """Tests the correctness of the quantized::qnnpack_tanh op."""
    @given(X=hu.tensor(shapes=hu.array_shapes(1, 5, 1, 5),
                       qparams=hu.qparams()))
    def test_qtanh(self, X):
        # Note: QNNPACK is tested separately in TestQNNPackOps
        X, (scale, zero_point, torch_type) = X

        X = torch.from_numpy(X)
        Y = torch.tanh(X)

        qX = torch.quantize_per_tensor(X, scale=scale,
                                       zero_point=zero_point,
                                       dtype=torch_type)

        # Quantize the reference to account for max error.
        # Note that the output scale has +1, because we use scale of 2.0/2^BITS
        # in the implementations.
        f_min, f_max = -1.0, 1.0
        q_min, q_max = torch.iinfo(torch_type).min, torch.iinfo(torch_type).max
        output_scale = (f_max - f_min) / (q_max - q_min + 1.0)
        output_zero_point = int(round((q_max + q_min) / 2.0))
        qY = torch.quantize_per_tensor(Y, scale=output_scale,
                                       zero_point=output_zero_point,
                                       dtype=torch_type)
        qY_hat = torch.tanh(qX)
        self.assertEqual(qY, qY_hat,
                         message="TanH failed: {} vs. {}".format(qY, qY_hat))

    """Tests the correctness of the quantized::clamp op."""
    @given(X=hu.tensor(shapes=hu.array_shapes(1, 8, 1, 8),
                       elements=hu.floats(-1e6, 1e6, allow_nan=False),
                       qparams=hu.qparams()),
           min_val=hu.floats(-1e6, 1e6, allow_nan=False),
           max_val=hu.floats(-1e6, 1e6, allow_nan=False))
    def test_qclamp(self, X, min_val, max_val):
        X, (scale, zero_point, torch_type) = X

        assume(min_val <= max_val)
        Y = X.copy()
        Y[Y < min_val] = min_val
        Y[Y > max_val] = max_val
        qY = torch.quantize_per_tensor(torch.from_numpy(Y), scale=scale,
                                       zero_point=zero_point, dtype=torch_type)
        X = torch.from_numpy(X)
        qX = torch.quantize_per_tensor(X, scale=scale, zero_point=zero_point,
                                       dtype=torch_type)

        ops_under_test = {
            'ops.quantized': torch.ops.quantized.clamp,
        }

        for name, op in ops_under_test.items():
            qY_hat = op(qX, min_val, max_val)
            self.assertEqual(qY, qY_hat, message="{} qclamp failed".format(name))

    """Tests the correctness of the quantized::hardtanh op."""
    @given(X=hu.tensor(shapes=hu.array_shapes(1, 8, 1, 8),
                       elements=hu.floats(-1e6, 1e6, allow_nan=False, allow_infinity=False),
                       qparams=hu.qparams()),
           min_val=hu.floats(-1e6, 1e6, allow_nan=False, allow_infinity=False),
           max_val=hu.floats(-1e6, 1e6, allow_nan=False, allow_infinity=False))
    def test_hardtanh(self, X, min_val, max_val):
        if 'fbgemm' not in torch.backends.quantized.supported_engines:
            return
        with override_quantized_engine('fbgemm'):
            X, (scale, zero_point, torch_type) = X

            assume(min_val <= max_val)
            Y = X.copy()
            Y[Y < min_val] = min_val
            Y[Y > max_val] = max_val
            qY = torch.quantize_per_tensor(torch.from_numpy(Y), scale=scale,
                                           zero_point=zero_point, dtype=torch_type)
            X = torch.from_numpy(X)
            qX = torch.quantize_per_tensor(X, scale=scale, zero_point=zero_point,
                                           dtype=torch_type)

            ops_under_test = {
                'nn.quantized.functional.hardtanh':
                    torch.nn.quantized.functional.hardtanh,
            }

            for name, op in ops_under_test.items():
                qY_hat = op(qX, min_val, max_val)
                self.assertEqual(qY, qY_hat, message="{} hardtanh failed".format(name))

            ops_under_test_inplace = {
                'inplace nn.quantized.functional.hardtanh':
                    torch.nn.quantized.functional.hardtanh,
            }

            for name, op_ in ops_under_test_inplace.items():
                qY_hat = qX.clone()
                op_(qY_hat, min_val, max_val, inplace=True)
                self.assertEqual(qY, qY_hat, message="{} hardtanh failed".format(name))

    """Tests the correctness of the quantized::hardswish op."""
    @skipIfNoFBGEMM
    @given(X=hu.tensor(shapes=hu.array_shapes(1, 8, 1, 8),
                       elements=hu.floats(-1e6, 1e6, allow_nan=False, allow_infinity=False),
                       qparams=hu.qparams()),
           Y_scale=st.floats(1e-6, 1e6),
           Y_zero_point=st.integers(0, 10))
    def test_hardswish(self, X, Y_scale, Y_zero_point):
        _test_hardswish(self, X, Y_scale, Y_zero_point, 'fbgemm')

    """Tests the correctness of the scalar addition."""
    @unittest.skip("Failing on MacOS")
    @given(A=hu.tensor(shapes=hu.array_shapes(1, 4, 1, 5),
                       elements=hu.floats(-1e6, 1e6, allow_nan=False),
                       qparams=hu.qparams()),
           b=hu.floats(-1e6, 1e6, allow_nan=False, allow_infinity=False))
    def test_qadd_scalar_relu(self, A, b):
        import copy
        add_scalar = torch.ops.quantized.add_scalar
        add_scalar_relu = torch.ops.quantized.add_scalar_relu

        A, (scale, zero_point, dtype) = A
        A = A.astype(np.float32)
        qA = torch.quantize_per_tensor(torch.from_numpy(A), scale, zero_point, dtype)

        C = qA.dequantize() + round(b / scale) * scale
        C_relu = copy.deepcopy(C)
        C_relu[C_relu < 0] = 0

        C_hat = add_scalar(qA, b)
        C_ref = torch.quantize_per_tensor(C, C_hat.q_scale(), C_hat.q_zero_point(), dtype)
        C_relu_hat = add_scalar_relu(qA, b)
        C_relu_ref = torch.quantize_per_tensor(
            C_relu, C_relu_hat.q_scale(), C_relu_hat.q_zero_point(), dtype)

        self.assertEqual(C_ref.dequantize(), C_hat.dequantize(),
                         message="Scalar add results don't match:\
                         {} vs {}".format(C_ref.dequantize(), C_hat.dequantize()))
        self.assertEqual(C_relu_ref.dequantize(), C_relu_hat.dequantize(),
                         message="Scalar add relu results don't match:\
                         {} vs {}".format(C_relu_ref.dequantize(), C_relu_hat.dequantize()))

    """Tests the correctness of the add and add_relu op."""
    def test_qadd_relu_same_qparams(self):
        for dtype in [torch.quint8, torch.qint8, torch.qint32]:
            add_relu = torch.ops.quantized.add_relu
            add = torch.ops.quantized.add
            add_out = torch.ops.quantized.add_out
            add_relu_out = torch.ops.quantized.add_relu_out

            # NB: This is a strange size so that we exercise both the vectorized
            # implementation (64-element chunks at at time) as well as the scalar
            # implementation
            A = torch.arange(-128, 130, dtype=torch.float)
            B = torch.arange(-128, 130, dtype=torch.float)
            scale = 2.0
            zero_point = 127
            qA = torch.quantize_per_tensor(A, scale=scale, zero_point=zero_point,
                                           dtype=dtype)
            qB = torch.quantize_per_tensor(B, scale=scale, zero_point=zero_point,
                                           dtype=dtype)

            # Add ReLU ground truth
            C = (qA.dequantize() + qB.dequantize()).numpy()
            qC = _quantize(C, scale, zero_point, dtype=np_dtype[dtype])
            qC_hat = add(qA, qB, scale=scale, zero_point=zero_point)
            np.testing.assert_equal(qC, qC_hat.int_repr(),
                                    "Quantized addition failed.")
            qC_out_hat = torch._empty_affine_quantized(qC.shape,
                                                       scale=scale,
                                                       zero_point=zero_point,
                                                       dtype=dtype)
            add_out(qA, qB, out=qC_out_hat)
            self.assertEqual(qC_hat, qC_out_hat, message="Add.out failed")

            # Add + ReLU ground truth
            Crelu = C.copy()
            Crelu[C < 0] = 0
            qCrelu = _quantize(Crelu, scale, zero_point, dtype=np_dtype[dtype])
            qCrelu_hat = add_relu(qA, qB, scale=scale, zero_point=zero_point)
            np.testing.assert_equal(qCrelu, qCrelu_hat.int_repr(),
                                    "Quantized addition with ReLU failed.")
            qCrelu_out_hat = torch._empty_affine_quantized(qCrelu.shape,
                                                           scale=scale,
                                                           zero_point=zero_point,
                                                           dtype=dtype)
            add_relu_out(qA, qB, out=qCrelu_out_hat)
            self.assertEqual(qCrelu_hat, qCrelu_out_hat,
                             message="AddReLU.out failed")


    """Tests the correctness of the add and add_relu op."""
    def test_qadd_relu_different_qparams(self):
        for dtype in [torch.quint8, torch.qint8, torch.qint32]:
            add_relu = torch.ops.quantized.add_relu
            add = torch.ops.quantized.add
            add_out = torch.ops.quantized.add_out
            add_relu_out = torch.ops.quantized.add_relu_out

            # NB: This is a strange size so that we exercise both the vectorized
            # implementation (64-element chunks at at time) as well as the scalar
            # implementation
            A = torch.arange(-128, 130, dtype=torch.float)
            B = torch.arange(-128, 130, dtype=torch.float)
            scale_A = 3.0
            zero_point_A = 7
            scale_B = 5.0
            zero_point_B = 127

            scale_C = 0.5
            zero_point_C = 5

            qA = torch.quantize_per_tensor(A, scale=scale_A, zero_point=zero_point_A,
                                           dtype=dtype)
            qB = torch.quantize_per_tensor(B, scale=scale_B, zero_point=zero_point_B,
                                           dtype=dtype)

            # Add ground truth
            C = (qA.dequantize() + qB.dequantize()).numpy()
            qC = _quantize(C, scale_C, zero_point_C, dtype=np_dtype[dtype])
            qC_hat = add(qA, qB, scale=scale_C, zero_point=zero_point_C)
            np.testing.assert_equal(qC, qC_hat.int_repr(),
                                    "Quantized addition failed.")
            qC_out_hat = torch._empty_affine_quantized(qC.shape,
                                                       scale=scale_C,
                                                       zero_point=zero_point_C,
                                                       dtype=dtype)
            add_out(qA, qB, out=qC_out_hat)
            self.assertEqual(qC_hat, qC_out_hat, message="Add.out failed")

            # Add + ReLU ground truth
            Crelu = C.copy()
            Crelu[C < 0] = 0
            qCrelu = _quantize(Crelu, scale_C, zero_point_C, dtype=np_dtype[dtype])
            qCrelu_hat = add_relu(qA, qB, scale=scale_C, zero_point=zero_point_C)
            np.testing.assert_equal(qCrelu, qCrelu_hat.int_repr(),
                                    "Quantized addition with ReLU failed.")
            qCrelu_out_hat = torch._empty_affine_quantized(qCrelu.shape,
                                                           scale=scale_C,
                                                           zero_point=zero_point_C,
                                                           dtype=dtype)
            add_relu_out(qA, qB, out=qCrelu_out_hat)
            self.assertEqual(qCrelu_hat, qCrelu_out_hat,
                             message="AddReLU.out failed")

    """Tests the correctness of the mul and mul_relu op."""
    def test_qmul_relu_same_qparams(self):
        for dtype in [torch.quint8, torch.qint8, torch.qint32]:
            mul_relu = torch.ops.quantized.mul_relu
            mul = torch.ops.quantized.mul
            mul_out = torch.ops.quantized.mul_out
            mul_relu_out = torch.ops.quantized.mul_relu_out

            A = torch.arange(-100, 100, dtype=torch.float)
            B = torch.arange(-100, 100, dtype=torch.float)
            scale = 2.0
            zero_point = 127
            qA = torch.quantize_per_tensor(A, scale=scale, zero_point=zero_point,
                                           dtype=dtype)
            qB = torch.quantize_per_tensor(B, scale=scale, zero_point=zero_point,
                                           dtype=dtype)

            # mul ReLU ground truth
            C = (qA.dequantize() * qB.dequantize()).numpy()
            qC = _quantize(C, scale, zero_point, dtype=np_dtype[dtype])
            qC_hat = mul(qA, qB, scale=scale, zero_point=zero_point)
            np.testing.assert_equal(qC, qC_hat.int_repr(),
                                    "Quantized mulition failed.")
            qC_out_hat = torch._empty_affine_quantized(qC.shape,
                                                       scale=scale,
                                                       zero_point=zero_point,
                                                       dtype=dtype)
            mul_out(qA, qB, out=qC_out_hat)
            self.assertEqual(qC_hat, qC_out_hat, message="mul.out failed")

            # mul + ReLU ground truth
            Crelu = C.copy()
            Crelu[C < 0] = 0
            qCrelu = _quantize(Crelu, scale, zero_point, dtype=np_dtype[dtype])
            qCrelu_hat = mul_relu(qA, qB, scale=scale, zero_point=zero_point)
            np.testing.assert_equal(qCrelu, qCrelu_hat.int_repr(),
                                    "Quantized mulition with ReLU failed.")
            qCrelu_out_hat = torch._empty_affine_quantized(qCrelu.shape,
                                                           scale=scale,
                                                           zero_point=zero_point,
                                                           dtype=dtype)
            mul_relu_out(qA, qB, out=qCrelu_out_hat)
            self.assertEqual(qCrelu_hat, qCrelu_out_hat,
                             message="mulReLU.out failed")

            # Scalar multiplication
            for b in B:
                C_ref = qA.dequantize().numpy() * b.item()
                qC_hat = torch.ops.quantized.mul_scalar(qA, b.item())

                self.assertEqual(C_ref, qC_hat.dequantize())

            # Scalar multiplication + relu
            for b in B:
                C_ref = qA.dequantize().numpy() * b.item()
                C_ref[C_ref < 0] = 0
                qC_hat = torch.ops.quantized.mul_scalar_relu(qA, b.item())

                self.assertEqual(C_ref, qC_hat.dequantize())

    """Tests the correctness of the mul and mul_relu op."""
    def test_qmul_relu_different_qparams(self):
        for dtype in [torch.quint8, torch.qint8, torch.qint32]:
            mul_relu = torch.ops.quantized.mul_relu
            mul = torch.ops.quantized.mul
            mul_out = torch.ops.quantized.mul_out
            mul_relu_out = torch.ops.quantized.mul_relu_out

            A = torch.arange(-100, 100, dtype=torch.float)
            B = torch.arange(-100, 100, dtype=torch.float)
            scale_A = 3.0
            zero_point_A = 7
            scale_B = 5.0
            zero_point_B = 127

            scale_C = 0.5
            zero_point_C = 5

            qA = torch.quantize_per_tensor(A, scale=scale_A, zero_point=zero_point_A,
                                           dtype=dtype)
            qB = torch.quantize_per_tensor(B, scale=scale_B, zero_point=zero_point_B,
                                           dtype=dtype)

            # mul ground truth
            C = (qA.dequantize() * qB.dequantize()).numpy()
            qC = _quantize(C, scale_C, zero_point_C, dtype=np_dtype[dtype])
            qC_hat = mul(qA, qB, scale=scale_C, zero_point=zero_point_C)
            np.testing.assert_equal(qC, qC_hat.int_repr(),
                                    "Quantized multiplication failed.")
            qC_out_hat = torch._empty_affine_quantized(qC.shape,
                                                       scale=scale_C,
                                                       zero_point=zero_point_C,
                                                       dtype=dtype)
            mul_out(qA, qB, out=qC_out_hat)
            self.assertEqual(qC_hat, qC_out_hat, message="mul.out failed")

            # mul + ReLU ground truth
            Crelu = C.copy()
            Crelu[C < 0] = 0
            qCrelu = _quantize(Crelu, scale_C, zero_point_C, dtype=np_dtype[dtype])
            qCrelu_hat = mul_relu(qA, qB, scale=scale_C, zero_point=zero_point_C)
            np.testing.assert_equal(qCrelu, qCrelu_hat.int_repr(),
                                    "Quantized multiplication with ReLU failed.")
            qCrelu_out_hat = torch._empty_affine_quantized(qCrelu.shape,
                                                           scale=scale_C,
                                                           zero_point=zero_point_C,
                                                           dtype=dtype)
            mul_relu_out(qA, qB, out=qCrelu_out_hat)
            self.assertEqual(qCrelu_hat, qCrelu_out_hat,
                             message="mulReLU.out failed")

    """Tests the correctness of the mul and mul_relu op."""
    def test_qmul_broadcast(self):
        mul_relu = torch.ops.quantized.mul_relu
        mul = torch.ops.quantized.mul
        mul_out = torch.ops.quantized.mul_out
        mul_relu_out = torch.ops.quantized.mul_relu_out

        # A = torch.arange(-25, 25, dtype=torch.float)
        # B = torch.arange(-25, 25, dtype=torch.float)
        A = torch.randn(8, 1, 6, 1)
        B = torch.randn(7, 1, 5)
        scale_A = 3.0
        zero_point_A = 7
        scale_B = 5.0
        zero_point_B = 127

        scale_C = 0.5
        zero_point_C = 5

        qA = torch.quantize_per_tensor(A, scale=scale_A, zero_point=zero_point_A,
                                       dtype=torch.quint8)
        qB = torch.quantize_per_tensor(B, scale=scale_B, zero_point=zero_point_B,
                                       dtype=torch.quint8)

        # mul ground truth
        C = (qA.dequantize() * qB.dequantize()).numpy()
        qC = _quantize(C, scale_C, zero_point_C)
        qC_hat = mul(qA, qB, scale=scale_C, zero_point=zero_point_C)
        np.testing.assert_equal(qC, qC_hat.int_repr(),
                                "Quantized multiplication failed.")

    """Tests channel shuffle operation on quantized tensors."""
    @given(X=hu.tensor(shapes=hu.array_shapes(min_dims=4, max_dims=4,
                                              min_side=2, max_side=32),
                       qparams=hu.qparams()),
           groups=st.integers(2, 6))
    def test_channel_shuffle(self, X, groups):
        X, (scale, zero_point, torch_type) = X
        channels = X.shape[-3]
        iH, iW = X.shape[-2:]
        assume(channels % groups == 0)

        a = torch.from_numpy(X)
        a = torch.rand(a.shape)
        a_out = torch.nn.functional.channel_shuffle(a, groups)

        a_ref = torch.quantize_per_tensor(a_out, scale=scale,
                                          zero_point=zero_point, dtype=torch.quint8)
        a_ref = a_ref.dequantize()
        qa = torch.quantize_per_tensor(a, scale=scale, zero_point=zero_point,
                                       dtype=torch.quint8)

        a_hat = torch.nn.functional.channel_shuffle(qa, groups)
        self.assertEqual(a_ref, a_hat.dequantize(),
                         message="torch.nn.functional.channel_shuffle results are off")

    """Tests max pool operation on quantized tensors."""
    @given(X=hu.tensor(shapes=hu.array_shapes(min_dims=3, max_dims=4,
                                              min_side=1, max_side=10),
                       qparams=hu.qparams()),
           kernel=st.sampled_from((3, 5, 7)),
           stride=st.sampled_from((None, 1, 2)),
           dilation=st.integers(1, 2),
           padding=st.integers(0, 2),
           ceil_mode=st.booleans())
    def test_max_pool2d(self, X, kernel, stride, dilation, padding, ceil_mode):
        X, (scale, zero_point, torch_type) = X
        # Check constraints
        assume(kernel // 2 >= padding)  # Kernel cannot be overhanging!
        iH, iW = X.shape[-2:]
        oH = pool_output_shape(iH, kernel, padding, stride, dilation, ceil_mode)
        assume(oH > 0)
        oW = pool_output_shape(iW, kernel, padding, stride, dilation, ceil_mode)
        assume(oW > 0)

        a = torch.from_numpy(X)
        a_pool = torch.nn.functional.max_pool2d(a, kernel_size=kernel,
                                                stride=stride,
                                                padding=padding, dilation=dilation,
                                                ceil_mode=ceil_mode)
        a_ref = torch.quantize_per_tensor(a_pool, scale=scale,
                                          zero_point=zero_point, dtype=torch_type)
        a_ref = a_ref.dequantize()
        qa = torch.quantize_per_tensor(a, scale=scale, zero_point=zero_point,
                                       dtype=torch_type)

        ops_under_test = {
            "torch": torch.max_pool2d,
            "nn.functional": torch.nn.functional.max_pool2d,
            "nn.quantized.functional": torch.nn.quantized.functional.max_pool2d
        }

        for name, op in ops_under_test.items():
            a_hat = op(qa, kernel_size=kernel, stride=stride, padding=padding,
                       dilation=dilation, ceil_mode=ceil_mode)
            self.assertEqual(a_ref, a_hat.dequantize(),
                             message="{} results are off".format(name))
        # Test the ops.quantized separately, because None is not treated.
        a_hat = torch.ops.quantized.max_pool2d(
            qa, kernel_size=_pair(kernel),
            stride=_pair(kernel if stride is None else stride),
            padding=_pair(padding), dilation=_pair(dilation), ceil_mode=ceil_mode)
        self.assertEqual(a_ref, a_hat.dequantize(),
                         message="ops.quantized.max_pool2d results are off")

    """Tests max pool operation on NHWC quantized tensors."""
    @given(X=hu.tensor(shapes=hu.array_shapes(min_dims=4, max_dims=4,
                                              min_side=1, max_side=10),
                       qparams=hu.qparams()),
           kernel=st.sampled_from((3, 5, 7)),
           stride=st.sampled_from((None, 1, 2)),
           dilation=st.integers(1, 2),
           padding=st.integers(0, 2),
           ceil_mode=st.booleans())
    def test_max_pool2d_nhwc(self, X, kernel, stride, dilation, padding, ceil_mode):
        X, (scale, zero_point, torch_type) = X
        # Ensure we hit the vectorized paths
        # 176 = 128 + 32 + 16
        # 128 hits the interleaved path
        # 32 hits the non-interleaved path
        # 16 hits the scalar path
        if X.shape[1] < 176:
            X = np.repeat(X, 176 / X.shape[1], 1)
        # Check constraints
        assume(kernel // 2 >= padding)  # Kernel cannot be overhanging!
        iH, iW = X.shape[-2:]
        oH = pool_output_shape(iH, kernel, padding, stride, dilation, ceil_mode)
        assume(oH > 0)
        oW = pool_output_shape(iW, kernel, padding, stride, dilation, ceil_mode)
        assume(oW > 0)

        X_nchw = np.ascontiguousarray(X.transpose([0, 2, 3, 1]))
        a = torch.from_numpy(X_nchw).permute([0, 3, 1, 2])
        a_pool = torch.nn.functional.max_pool2d(a, kernel_size=kernel,
                                                stride=stride,
                                                padding=padding, dilation=dilation,
                                                ceil_mode=ceil_mode)
        a_ref = torch.quantize_per_tensor(a_pool, scale=scale,
                                          zero_point=zero_point, dtype=torch_type)
        a_ref = a_ref.dequantize()
        qa = torch.quantize_per_tensor(torch.from_numpy(X_nchw), scale=scale, zero_point=zero_point,
                                       dtype=torch_type).permute([0, 3, 1, 2])
        self.assertTrue(qa.stride() != sorted(qa.stride()))

        ops_under_test = {
            "torch": torch.max_pool2d,
            "nn.functional": torch.nn.functional.max_pool2d,
            "nn.quantized.functional": torch.nn.quantized.functional.max_pool2d
        }

        for name, op in ops_under_test.items():
            a_hat = op(qa, kernel_size=kernel, stride=stride, padding=padding,
                       dilation=dilation, ceil_mode=ceil_mode)
            self.assertTrue(a_hat.stride() != sorted(a_hat.stride()))
            self.assertEqual(a_ref, a_hat.dequantize(),
                             message="{} results are off".format(name))
        # Test the ops.quantized separately, because None is not treated.
        a_hat = torch.ops.quantized.max_pool2d(
            qa, kernel_size=_pair(kernel),
            stride=_pair(kernel if stride is None else stride),
            padding=_pair(padding), dilation=_pair(dilation), ceil_mode=ceil_mode)
        self.assertEqual(a_ref, a_hat.dequantize(),
                         message="ops.quantized.max_pool2d results are off")

    @given(X=hu.tensor(shapes=hu.array_shapes(min_dims=3, max_dims=4,
                                              min_side=5, max_side=10),
                       qparams=hu.qparams(dtypes=torch.quint8)),
           kernel=st.sampled_from((3, 5)),
           stride=st.sampled_from((None, 1, 2)),
           padding=st.integers(0, 2),
           ceil_mode=st.sampled_from((True, False)),
           count_include_pad=st.sampled_from((True, False)),
           divisor_override=st.sampled_from((None, None)))
    def test_avg_pool2d(self, X, kernel, stride, padding, ceil_mode, count_include_pad, divisor_override):
        """
        Note: we currently cannot test the divisor_override, because quantized op will clamp the result
        within range. However, the float op will not.
        """
        X, (scale, zero_point, torch_type) = X

        assume(kernel // 2 >= padding)  # Kernel cannot be overhanging!
        iH, iW = X.shape[-2:]
        oH = pool_output_shape(iH, kernel, padding, stride, dilation=1)
        assume(oH > 0)
        oW = pool_output_shape(iW, kernel, padding, stride, dilation=1)
        assume(oW > 0)
        X = torch.from_numpy(X)
        qX = torch.quantize_per_tensor(X, scale=scale, zero_point=zero_point,
                                       dtype=torch_type)
        X = qX.dequantize()
        # Run reference on float tensor and then quantize the result for comparison
        X_ref = torch.nn.functional.avg_pool2d(
            X, kernel_size=kernel, stride=stride, padding=padding,
            ceil_mode=ceil_mode, count_include_pad=count_include_pad, divisor_override=divisor_override)
        ops_under_test = {
            "nn.functional": torch.nn.functional.avg_pool2d,
            "nn.quantized.functional": torch.nn.quantized.functional.avg_pool2d
        }
        error_message = r"Results are off for {}:\n\tExpected:\n{}\n\tGot:\n{}"
        for name, op in ops_under_test.items():
            qX_hat = op(qX, kernel_size=kernel, stride=stride, padding=padding, ceil_mode=ceil_mode,
                        count_include_pad=count_include_pad, divisor_override=divisor_override)
            qX_ref = torch.quantize_per_tensor(X_ref, scale=qX_hat.q_scale(), zero_point=qX_hat.q_zero_point(),
                                               dtype=torch_type)

            self.assertEqual(qX_ref.int_repr().to(torch.double), qX_hat.int_repr().to(torch.double), atol=1.0,
                             message=error_message.format(name, qX_hat.int_repr(), qX_ref.int_repr()))
            self.assertEqual(scale, qX_hat.q_scale(),
                             message=error_message.format(name + '.scale', scale, qX_hat.q_scale()))
            self.assertEqual(zero_point, qX_hat.q_zero_point(),
                             message=error_message.format(name + '.zero_point', scale,
                                                          qX_hat.q_zero_point()))

    @given(X=hu.tensor(shapes=hu.array_shapes(min_dims=4, max_dims=4,
                                              min_side=5, max_side=10),
                       qparams=hu.qparams(dtypes=torch.qint8)),
           kernel=st.sampled_from((4, 5)),
           stride=st.sampled_from((None, 1, 2)),
           padding=st.integers(0, 2),
           ceil_mode=st.sampled_from((True, False)),
           count_include_pad=st.sampled_from((True, False)),
           divisor_override=st.sampled_from((None, None)))
    def test_avg_pool2d_nhwc(self, X, kernel, stride, padding, ceil_mode, count_include_pad, divisor_override):
        """
        Note: 1) we currently cannot test the divisor_override, because quantized op will clamp the result
        within range. However, the float op will not.
        2) we cannot test the qint32, since the float point precision is much lower than int32 for big number,
        which will make the test be very flaky.
        """
        X, (scale, zero_point, torch_type) = X
        H, W = X.shape[-2:]


        if X.shape[1] < 176:
            X = np.repeat(X, 176 / X.shape[1], 1)

        assume(kernel // 2 >= padding)  # Kernel cannot be overhanging!
        iH, iW = X.shape[-2:]
        oH = pool_output_shape(iH, kernel, padding, stride, dilation=1)
        assume(oH > 0)
        oW = pool_output_shape(iW, kernel, padding, stride, dilation=1)
        assume(oW > 0)

        X_nchw = np.ascontiguousarray(X.transpose([0, 2, 3, 1]))

        qX = torch.quantize_per_tensor(torch.from_numpy(X_nchw), scale=scale,
                                       zero_point=zero_point, dtype=torch_type).permute([0, 3, 1, 2])
        X = qX.dequantize()

        # Run reference on int_repr + round to avoid double rounding error.
        X_ref = torch.nn.functional.avg_pool2d(
            X, kernel_size=kernel, stride=stride, padding=padding,
            ceil_mode=ceil_mode, count_include_pad=count_include_pad, divisor_override=divisor_override)

        self.assertTrue(qX.stride() != sorted(qX.stride()))
        ops_under_test = {
            "nn.functional": torch.nn.functional.avg_pool2d,
            "nn.quantized.functional": torch.nn.quantized.functional.avg_pool2d
        }
        error_message = r"Results are off for {}:\n\tExpected:\n{}\n\tGot:\n{}"
        for name, op in ops_under_test.items():
            X_hat = op(qX, kernel_size=kernel, stride=stride, padding=padding, ceil_mode=ceil_mode,
                       count_include_pad=count_include_pad, divisor_override=divisor_override)
            self.assertTrue(X_hat.stride() != sorted(X_hat.stride()))
            qX_ref = torch.quantize_per_tensor(X_ref, scale=X_hat.q_scale(), zero_point=X_hat.q_zero_point(),
                                               dtype=torch_type)

            self.assertEqual(qX_ref.int_repr().to(torch.double), X_hat.int_repr().to(torch.double), atol=1.0,
                             message=error_message.format(name, X_hat.int_repr(), qX_ref.int_repr()))
            self.assertEqual(scale, X_hat.q_scale(),
                             message=error_message.format(name + '.scale', scale, X_hat.q_scale()))
            self.assertEqual(zero_point, X_hat.q_zero_point(),
                             message=error_message.format(name + '.zero_point', scale,
                             X_hat.q_zero_point()))

    @given(X=hu.tensor(shapes=hu.array_shapes(min_dims=5, max_dims=5,
                                              min_side=5, max_side=10),
                       qparams=hu.qparams(dtypes=torch.quint8)),
           kernel=st.sampled_from((3, 5)),
           stride=st.sampled_from((None, 1, 2)),
           padding=st.integers(0, 2),
           ceil_mode=st.sampled_from((True, False)),
           count_include_pad=st.sampled_from((True, False)),
           divisor_override=st.sampled_from((None, None)))
    def test_avg_pool3d(self, X, kernel, stride, padding, ceil_mode, count_include_pad, divisor_override):
        """
        Note: we currently cannot test the divisor_override, because quantized op will clamp the result
        within range. However, the float op will not.
        """
        X, (scale, zero_point, torch_type) = X

        assume(kernel // 2 >= padding)  # Kernel cannot be overhanging!
        iD, iH, iW = X.shape[-3:]
        oD = pool_output_shape(iD, kernel, padding, stride, dilation=1)
        assume(oD > 0)
        oH = pool_output_shape(iH, kernel, padding, stride, dilation=1)
        assume(oH > 0)
        oW = pool_output_shape(iW, kernel, padding, stride, dilation=1)
        assume(oW > 0)

        X = torch.from_numpy(X)
        qX = torch.quantize_per_tensor(X, scale=scale, zero_point=zero_point,
                                       dtype=torch_type)
        X = qX.dequantize()
        # Run reference on float tensor and then quantize the result for comparison
        X_ref = torch.nn.functional.avg_pool3d(
            X, kernel_size=kernel, stride=stride, padding=padding,
            ceil_mode=ceil_mode, count_include_pad=count_include_pad, divisor_override=divisor_override)

        ops_under_test = {
            "nn.functional": torch.nn.functional.avg_pool3d,
            "nn.quantized.functional": torch.nn.quantized.functional.avg_pool3d
        }
        error_message = r"Results are off for {}:\n\tExpected:\n{}\n\tGot:\n{}"
        for name, op in ops_under_test.items():
            qX_hat = op(qX, kernel_size=kernel, stride=stride, padding=padding, ceil_mode=ceil_mode,
                        count_include_pad=count_include_pad, divisor_override=divisor_override)
            qX_ref = torch.quantize_per_tensor(X_ref, scale=qX_hat.q_scale(), zero_point=qX_hat.q_zero_point(),
                                               dtype=torch_type)
            self.assertEqual(qX_ref.int_repr().to(torch.double), qX_hat.int_repr().to(torch.double), atol=1.0,
                             message=error_message.format(name, qX_hat.int_repr(), qX_ref.int_repr()))
            self.assertEqual(scale, qX_hat.q_scale(),
                             message=error_message.format(name + '.scale', scale, qX_hat.q_scale()))
            self.assertEqual(zero_point, qX_hat.q_zero_point(),
                             message=error_message.format(name + '.zero_point', scale,
                                                          qX_hat.q_zero_point()))

    @given(X=hu.tensor(shapes=hu.array_shapes(min_dims=5, max_dims=5,
                                              min_side=5, max_side=10),
                       qparams=hu.qparams(dtypes=torch.qint8)),
           kernel=st.sampled_from((4, 5)),
           stride=st.sampled_from((None, 1, 2)),
           padding=st.integers(0, 2),
           ceil_mode=st.sampled_from((True, False)),
           count_include_pad=st.sampled_from((True, False)),
           divisor_override=st.sampled_from((None, None)))
    def test_avg_pool3d_nhwc(self, X, kernel, stride, padding, ceil_mode, count_include_pad, divisor_override):
        """
        Note: 1) we currently cannot test the divisor_override, because quantized op will clamp the result
        within range. However, the float op will not.
        2) we cannot test the qint32, since the float point precision is much lower than int32 for big number,
        which will make the test be very flaky.
        """
        X, (scale, zero_point, torch_type) = X
        D, H, W = X.shape[-3:]


        if X.shape[1] < 176:
            X = np.repeat(X, 176 / X.shape[1], 1)

        assume(kernel // 2 >= padding)  # Kernel cannot be overhanging!
        iD, iH, iW = X.shape[-3:]
        oD = pool_output_shape(iD, kernel, padding, stride, dilation=1)
        assume(oD > 0)
        oH = pool_output_shape(iH, kernel, padding, stride, dilation=1)
        assume(oH > 0)
        oW = pool_output_shape(iW, kernel, padding, stride, dilation=1)
        assume(oW > 0)

        X_nchw = np.ascontiguousarray(X.transpose([0, 2, 3, 4, 1]))

        qX = torch.quantize_per_tensor(torch.from_numpy(X_nchw), scale=scale,
                                       zero_point=zero_point, dtype=torch_type).permute([0, 4, 1, 2, 3])
        X = qX.dequantize()

        # Run reference on int_repr + round to avoid double rounding error.
        X_ref = torch.nn.functional.avg_pool3d(
            X, kernel_size=kernel, stride=stride, padding=padding,
            ceil_mode=ceil_mode, count_include_pad=count_include_pad, divisor_override=divisor_override)

        self.assertTrue(qX.stride() != sorted(qX.stride()))
        ops_under_test = {
            "nn.functional": torch.nn.functional.avg_pool3d,
            "nn.quantized.functional": torch.nn.quantized.functional.avg_pool3d
        }
        error_message = r"Results are off for {}:\n\tExpected:\n{}\n\tGot:\n{}"
        for name, op in ops_under_test.items():
            X_hat = op(qX, kernel_size=kernel, stride=stride, padding=padding, ceil_mode=ceil_mode,
                       count_include_pad=count_include_pad, divisor_override=divisor_override)
            self.assertTrue(X_hat.stride() != sorted(X_hat.stride()))
            qX_ref = torch.quantize_per_tensor(X_ref, scale=X_hat.q_scale(), zero_point=X_hat.q_zero_point(),
                                               dtype=torch_type)

            self.assertEqual(qX_ref.int_repr().to(torch.double), X_hat.int_repr().to(torch.double), atol=1.0,
                             message=error_message.format(name, X_hat.int_repr(), qX_ref.int_repr()))
            self.assertEqual(scale, X_hat.q_scale(),
                             message=error_message.format(name + '.scale', scale, X_hat.q_scale()))
            self.assertEqual(zero_point, X_hat.q_zero_point(),
                             message=error_message.format(name + '.zero_point', scale,
                             X_hat.q_zero_point()))

    @given(X=hu.tensor(shapes=hu.array_shapes(min_dims=4, max_dims=4,
                                              min_side=1, max_side=10),
                       qparams=hu.qparams(dtypes=torch.quint8)),
           output_size_h=st.integers(1, 10),
           output_size_w=st.integers(1, 10))
    def test_adaptive_avg_pool2d(self, X, output_size_h, output_size_w):
        X, (scale, zero_point, torch_type) = X

        H, W = X.shape[-2:]
        assume(output_size_h <= H)
        assume(output_size_w <= W)
        if output_size_h == output_size_w:
            output_size = output_size_h
        else:
            output_size = (output_size_h, output_size_w)
        X = torch.from_numpy(X)
        qX = torch.quantize_per_tensor(X, scale=scale, zero_point=zero_point,
                                       dtype=torch_type)

        # Run reference on int_repr + round to avoid double rounding error.
        X_ref = torch.nn.functional.adaptive_avg_pool2d(
            qX.int_repr().to(torch.float), output_size).round()

        ops_under_test = {
            "nn.functional": torch.nn.functional.adaptive_avg_pool2d,
            "nn.quantized.functional":
                torch.nn.quantized.functional.adaptive_avg_pool2d
        }

        error_message = r"Results are off for {}:\n\tExpected:\n{}\n\tGot:\n{}"

        for name, op in ops_under_test.items():
            qX_hat = op(qX, output_size=output_size)
            self.assertEqual(X_ref, qX_hat.int_repr(), atol=1.0,
                             message=error_message.format(name, X_ref, qX_hat))
            self.assertEqual(scale, qX_hat.q_scale(),
                             message=error_message.format(name + '.scale', scale, qX_hat.q_scale()))
            self.assertEqual(zero_point, qX_hat.q_zero_point(),
                             message=error_message.format(name + '.zero_point', scale,
                                                          qX_hat.q_zero_point()))

    """Tests adaptive average pool operation on NHWC quantized tensors."""
    @given(X=hu.tensor(shapes=hu.array_shapes(min_dims=4, max_dims=4,
                                              min_side=1, max_side=10),
                       qparams=hu.qparams(dtypes=torch.qint8)),
           output_size_h=st.integers(1, 10),
           output_size_w=st.integers(1, 10))
    def test_adaptive_avg_pool2d_nhwc(self, X, output_size_h, output_size_w):
        X, (scale, zero_point, torch_type) = X
        H, W = X.shape[-2:]
        assume(output_size_h <= H)
        assume(output_size_w <= W)
        if output_size_h == output_size_w:
            output_size = output_size_h
        else:
            output_size = (output_size_h, output_size_w)

        if X.shape[1] < 176:
            X = np.repeat(X, 176 / X.shape[1], 1)

        X_nchw = np.ascontiguousarray(X.transpose([0, 2, 3, 1]))
        X = torch.from_numpy(X_nchw).permute([0, 3, 1, 2])
        qX = torch.quantize_per_tensor(torch.from_numpy(X_nchw), scale=scale,
                                       zero_point=zero_point, dtype=torch_type).permute([0, 3, 1, 2])

        # Run reference on int_repr + round to avoid double rounding error.
        X_ref = torch.nn.functional.adaptive_avg_pool2d(qX.int_repr().to(torch.double), output_size).round()

        self.assertTrue(qX.stride() != sorted(qX.stride()))

        ops_under_test = {
            "nn.functional": torch.nn.functional.adaptive_avg_pool2d,
            "nn.quantized.functional":
                torch.nn.quantized.functional.adaptive_avg_pool2d
        }
        error_message = r"Results are off for {}:\n\tExpected:\n{}\n\tGot:\n{}"
        for name, op in ops_under_test.items():
            X_hat = op(qX, output_size=output_size)
            self.assertTrue(X_hat.stride() != sorted(X_hat.stride()))
            self.assertEqual(X_ref, X_hat.int_repr(), atol=1.0,
                             message="{} results are off".format(name))
            self.assertEqual(scale, X_hat.q_scale(),
                             message=error_message.format(name + '.scale', scale, X_hat.q_scale()))
            self.assertEqual(zero_point, X_hat.q_zero_point(),
                             message=error_message.format(name + '.zero_point', scale,
                                                          X_hat.q_zero_point()))

    @given(X=hu.tensor(shapes=hu.array_shapes(min_dims=3, max_dims=4,
                                              min_side=1, max_side=10),
                       qparams=hu.qparams()),
           k=st.integers(1, 10),
           dim=st.integers(1, 4),
           largest=st.booleans(),
           sorted=st.booleans())
    def test_qtopk(self, X, k, dim, largest, sorted):
        X, (scale, zero_point, torch_type) = X
        qX = torch.quantize_per_tensor(torch.from_numpy(X), scale, zero_point, torch_type)
        assume(dim < X.ndim)
        assume(k < X.shape[dim])

        unquantized_out = torch.topk(qX.dequantize(), k, dim=dim, largest=largest, sorted=sorted)

        values = torch.quantize_per_tensor(torch.from_numpy(X), scale, zero_point, torch_type)
        indices = torch.tensor(torch.from_numpy(X)).long()

        quantized_out = torch.topk(qX, k, dim=dim, largest=largest, sorted=sorted)

        assert(len(unquantized_out) == len(quantized_out))
        torch.testing.assert_allclose(quantized_out[0].dequantize(), unquantized_out[0])
        torch.testing.assert_allclose(quantized_out[1], unquantized_out[1])

    @given(X=hu.tensor(shapes=hu.array_shapes(min_dims=4, max_dims=4,
                                              min_side=1, max_side=10),
                       qparams=hu.qparams()),
           k=st.integers(1, 10),
           dim=st.integers(1, 4),
           largest=st.booleans(),
           sorted=st.booleans())
    def test_qtopk_nhwc(self, X, k, dim, largest, sorted):
        # X is NHWC, we permute to view as NCHW but keep NHWC in memory
        X, (scale, zero_point, torch_type) = X
        qX = torch.quantize_per_tensor(torch.from_numpy(X), scale, zero_point, torch_type).permute([0, 3, 1, 2])
        X = np.transpose(X, [0, 3, 1, 2])
        assume(dim < X.ndim)
        assume(k < X.shape[dim])

        unquantized_out = torch.topk(qX.dequantize(), k, dim=dim, largest=largest, sorted=sorted)

        values = torch.quantize_per_tensor(torch.from_numpy(X), scale, zero_point, torch_type)
        indices = torch.tensor(torch.from_numpy(X)).long()

        quantized_out = torch.topk(qX, k, dim=dim, largest=largest, sorted=sorted)

        assert(len(unquantized_out) == len(quantized_out))
        torch.testing.assert_allclose(quantized_out[0].dequantize(), unquantized_out[0])
        torch.testing.assert_allclose(quantized_out[1], unquantized_out[1])


    """Tests quantize concatenation (both fused and not)."""
    @given(X=hu.tensor(shapes=hu.array_shapes(min_dims=3, max_dims=4,
                                              min_side=1, max_side=10),
                       qparams=hu.qparams()),
           num=st.integers(1, 4),
           dim=st.integers(1, 4),
           relu=st.booleans())
    def test_cat(self, X, num, dim, relu):
        tensors_q = []
        tensors_ref = []
        X, (scale, zero_point, torch_type) = X
        assume(dim < X.ndim)
        X = torch.from_numpy(X)
        new_shape = np.array(X.shape)
        new_shape[dim] = 0
        for idx in range(num):
            tensors_q.append(torch.quantize_per_tensor(X, scale, zero_point,
                                                       torch_type))
            tensors_ref.append(X)
            new_shape[dim] += tensors_ref[-1].shape[dim]

        cat_ref = torch.cat(tensors_ref, dim=dim)
        cat_ref = torch.quantize_per_tensor(cat_ref, scale, zero_point, torch_type)
        cat_ref = cat_ref.dequantize()

        if relu:
            cat_ref = F.relu(cat_ref)
            q_cat_op = torch.ops.quantized.cat_relu
            q_cat_out_op = torch.ops.quantized.cat_relu_out
        else:
            q_cat_op = torch.ops.quantized.cat
            q_cat_out_op = torch.ops.quantized.cat_out

        cat_q = q_cat_op(tensors_q, dim=dim, scale=scale,
                         zero_point=zero_point)
        cat_q = cat_q.dequantize()
        np.testing.assert_equal(cat_ref.numpy(), cat_q.numpy())

        cat_q_out = torch._empty_affine_quantized(
            list(new_shape), scale=scale,
            zero_point=zero_point, dtype=torch_type)
        q_cat_out_op(tensors_q, dim=dim, out=cat_q_out)
        cat_q_out = cat_q_out.dequantize()
        np.testing.assert_equal(cat_ref.numpy(), cat_q_out.numpy())

        # Test the cat on per-channel quantized tensor.
        ch_axis = 1
        scales = torch.from_numpy(np.array([1.0] * X.shape[ch_axis]))
        scales = scales.to(torch.float64)
        zero_points = torch.from_numpy(np.array([0] * X.shape[ch_axis]))
        zero_points = zero_points.to(torch.long)
        tensors_q[0] = torch.quantize_per_channel(
            X, scales, zero_points, axis=ch_axis, dtype=torch_type)
        with self.assertRaisesRegex(RuntimeError, "supported.*cat"):
            cat_q = q_cat_op(tensors_q, dim=ch_axis, scale=scale,
                             zero_point=zero_point)

    @given(X=hu.tensor(shapes=hu.array_shapes(min_dims=4, max_dims=4,
                                              min_side=5, max_side=10),
                       qparams=hu.qparams()),
           size=st.sampled_from((1, 3, 5, 10)),
           mode=st.sampled_from(("bilinear", "nearest")),
           scale_factor=st.sampled_from((None, 1.5, 2.0)),
           align_corners=st.sampled_from((True, False)),
           nhwc_layout=st.sampled_from((True, False)))
    def test_interpolate(self, X, size, mode, scale_factor, align_corners, nhwc_layout):
        """
        This test cover upsample_nearest2d and upsample_bilinear2d
        """
        X, (scale, zero_point, torch_type) = X
        H, W = X.shape[-2:]

        if scale_factor is not None:
            size = None
        if mode == "nearest":
            align_corners = None

        if nhwc_layout:
            if X.shape[1] < 176:
                X = np.repeat(X, 176 / X.shape[1], 1)

            X_nchw = np.ascontiguousarray(X.transpose([0, 2, 3, 1]))
            X = torch.from_numpy(X_nchw).permute([0, 3, 1, 2])

            qX = torch.quantize_per_tensor(X, scale=scale, zero_point=zero_point,
                                           dtype=torch_type).permute([0, 3, 1, 2])
        else:
            X = torch.from_numpy(X)
            qX = torch.quantize_per_tensor(X, scale=scale, zero_point=zero_point,
                                           dtype=torch_type)

        X_ref = torch.nn.functional.interpolate(
            qX.int_repr().to(torch.float), size=size, scale_factor=scale_factor,
            mode=mode, align_corners=align_corners)

        ops_under_test = {
            "nn.functional": torch.nn.functional.interpolate,
            "nn.quantized.functional": torch.nn.quantized.functional.interpolate
        }
        error_message = r"Results are off for {}:\n\tExpected:\n{}\n\tGot:\n{}"
        for name, op in ops_under_test.items():
            qX_hat = op(qX, size=size, scale_factor=scale_factor,
                        mode=mode, align_corners=align_corners)
            self.assertEqual(X_ref, qX_hat.int_repr(), atol=1.0,
                             message="{} results are off".format(name, qX_hat.int_repr(), X_ref))
            self.assertEqual(scale, qX_hat.q_scale(),
                             message=error_message.format(name + '.scale', scale, qX_hat.q_scale()))
            self.assertEqual(zero_point, qX_hat.q_zero_point(),
                             message=error_message.format(name + '.zero_point', scale,
                                                          qX_hat.q_zero_point()))

    @given(X=hu.tensor(shapes=hu.array_shapes(min_dims=5, max_dims=5,
                                              min_side=5, max_side=10),
                       qparams=hu.qparams()),
           size=st.sampled_from((1, 3, 5, 5, 10)),
           scale_factor=st.sampled_from((None, 1.5, 2.0)),
           align_corners=st.sampled_from((True, False)),
           nhwc_layout=st.sampled_from((True, False)))
    def test_interpolate3d(self, X, size, scale_factor, align_corners, nhwc_layout):
        """
        This test cover upsample_nearest2d and upsample_bilinear2d
        """
        X, (scale, zero_point, torch_type) = X
        D, H, W = X.shape[-3:]
        mode = "nearest"
        if scale_factor is not None:
            size = None
        if mode == "nearest":
            align_corners = None

        if nhwc_layout:
            if X.shape[1] < 176:
                X = np.repeat(X, 176 / X.shape[1], 1)

            X_nchw = np.ascontiguousarray(X.transpose([0, 2, 3, 4, 1]))
            X = torch.from_numpy(X_nchw).permute([0, 4, 1, 2, 3])

            qX = torch.quantize_per_tensor(X, scale=scale, zero_point=zero_point,
                                           dtype=torch_type).permute([0, 4, 1, 2, 3])
        else:
            X = torch.from_numpy(X)
            qX = torch.quantize_per_tensor(X, scale=scale, zero_point=zero_point,
                                           dtype=torch_type)
        X_ref = torch.nn.functional.interpolate(
            qX.int_repr().to(torch.float), size=size, scale_factor=scale_factor,
            mode=mode, align_corners=align_corners)

        ops_under_test = {
            "nn.functional": torch.nn.functional.interpolate,
            "nn.quantized.functional": torch.nn.quantized.functional.interpolate
        }

        error_message = r"Results are off for {}:\n\tExpected:\n{}\n\tGot:\n{}"
        for name, op in ops_under_test.items():
            qX_hat = op(qX, size=size, scale_factor=scale_factor,
                        mode=mode, align_corners=align_corners)
            self.assertEqual(X_ref, qX_hat.int_repr(), atol=1.0,
                             message="{} results are off".format(name, qX_hat.int_repr(), X_ref))
            self.assertEqual(scale, qX_hat.q_scale(),
                             message=error_message.format(name + '.scale', scale, qX_hat.q_scale()))
            self.assertEqual(zero_point, qX_hat.q_zero_point(),
                             message=error_message.format(name + '.zero_point', scale,
                                                          qX_hat.q_zero_point()))

    """Tests quantize concatenation (both fused and not)."""
    @given(X=hu.tensor(shapes=hu.array_shapes(min_dims=4, max_dims=4,
                                              min_side=1, max_side=10),
                       qparams=hu.qparams()),
           relu=st.booleans())
    def test_cat_nhwc(self, X, relu):
        # X is NHWC
        X, (scale, zero_point, torch_type) = X

        # Tile out X so # channels is > 64
        X = np.repeat(X, 70 / X.shape[3], 3)
        X = torch.from_numpy(np.ascontiguousarray(X))
        Y = X.clone()
        Y = torch.from_numpy(np.ascontiguousarray(Y))
        # Here, we quantize and get quantized tensors in NHWC for both dims and strides. The
        # permute switches it so that the tensor looks like NCHW but it laid out in memory as
        # NHWC.
        qX = torch.quantize_per_tensor(X, scale, zero_point, torch_type).permute([0, 3, 1, 2])
        qY = torch.quantize_per_tensor(Y, scale, zero_point, torch_type).permute([0, 3, 1, 2])

        ref = torch.cat([qX.dequantize(), qY.dequantize()], dim=1)
        if relu:
            ref[ref < 0] = 0.0
        ref = torch.quantize_per_tensor(ref, scale=scale, zero_point=zero_point, dtype=torch_type)

        if relu:
            out = torch.ops.quantized.cat_relu(
                [qX, qY], dim=1, scale=scale, zero_point=zero_point)
        else:
            out = torch.ops.quantized.cat([qX, qY], dim=1, scale=scale, zero_point=zero_point)

        torch.testing.assert_allclose(out.dequantize(), ref.dequantize())
        self.assertNotEqual(out.stride(), sorted(out.stride()))

    @given(X=hu.tensor(shapes=hu.array_shapes(min_dims=3, max_dims=3,
                                              min_side=1, max_side=2),
                       qparams=hu.qparams()),
           dim=st.integers(1, 2))
    def test_mean(self, X, dim):
        X, (scale, zero_point, torch_type) = X
        qX = torch.quantize_per_tensor(torch.tensor(X).float(), scale, zero_point, torch_type)

        Y = torch.mean(qX.dequantize(), dim)
        Y = torch.quantize_per_tensor(Y, scale, zero_point, torch_type).dequantize()
        qY = torch.mean(qX, dim)

        self.assertEqual(Y, qY.dequantize())

    """Tests the correctness of the quantized equal op."""
    @given(X=hu.tensor(shapes=hu.array_shapes(1, 5, 1, 5),
                       qparams=hu.qparams()),
           X2=hu.tensor(shapes=hu.array_shapes(1, 5, 1, 5),
                        qparams=hu.qparams()),
           X_per_channel=st.booleans(),
           X2_per_channel=st.booleans())
    def test_equal(self, X, X2, X_per_channel, X2_per_channel):
        X, X_params = X
        (scale, zero_point, torch_type) = X_params
        X2, X2_params = X2
        (scale2, zero_point2, torch_type2) = X2_params

        X = torch.from_numpy(X)
        if X_per_channel:
            X_scheme = 'per_channel'
            channels = X.shape[-1]
            qX = torch.quantize_per_channel(
                X,
                scales=torch.tensor([scale] * channels),
                zero_points=torch.tensor([zero_point] * channels),
                dtype=torch_type,
                axis=X.ndim - 1)
        else:
            X_scheme = 'per_tensor'
            qX = torch.quantize_per_tensor(X, scale=scale, zero_point=zero_point,
                                           dtype=torch_type)
        X2 = torch.from_numpy(X2)
        if X2_per_channel:
            X2_scheme = 'per_channel'
            channels = X2.shape[-1]
            qX2 = torch.quantize_per_channel(
                X2,
                scales=torch.tensor([scale2] * channels),
                zero_points=torch.tensor([zero_point2] * channels),
                dtype=torch_type2,
                axis=X2.ndim - 1)
        else:
            X2_scheme = 'per_tensor'
            qX2 = torch.quantize_per_tensor(X2, scale=scale2, zero_point=zero_point2,
                                            dtype=torch_type2)

        def equal_ref(qX, qX2):
            if qX.qscheme() != qX2.qscheme():
                return False
            if qX.shape != qX2.shape:
                return False
            if qX.dtype != qX2.dtype:
                return False
            if qX.qscheme() == torch.per_tensor_affine:
                if qX.q_scale() != qX2.q_scale():
                    return False
                if qX.q_zero_point() != qX2.q_zero_point():
                    return False
            elif qX.qscheme() == torch.per_channel_affine:
                if (qX.q_per_channel_scales() !=
                   qX2.q_per_channel_scales()).any():
                    return False
                if (qX.q_per_channel_zero_points() !=
                   qX2.q_per_channel_zero_points()).any():
                    return False
            else:
                raise NotImplementedError("Don't know what to do with",
                                          qX.qscheme())
            if (qX.int_repr().to(float) != qX2.int_repr().to(float)).any():
                return False
            return True

        self.assertEqual(qX.equal(qX), equal_ref(qX, qX))
        self.assertEqual(qX.equal(qX2), equal_ref(qX, qX2))


    @skipIfNoFBGEMM
    @given(X=hu.tensor(shapes=hu.array_shapes(min_dims=4, max_dims=4,
                                              min_side=1, max_side=32),
                       qparams=hu.qparams(dtypes=(torch.quint8, torch.qint8))),
           Y_scale=st.floats(0.2, 2.6),
           Y_zero_point=st.integers(0, 5))
    def test_batch_norm2d(self, X, Y_scale, Y_zero_point):
        with override_quantized_engine("fbgemm"):
            X, (scale_x, zero_point_x, dtype_x) = X

            X = torch.from_numpy(X)
            c = X.shape[1]

            mean = torch.rand(c).float()
            var = torch.rand(c).float()
            weight = torch.rand(c).float()
            bias = torch.rand(c).float()
            eps = 0.001
            qx = torch.quantize_per_tensor(X, scale_x, zero_point_x, dtype_x)
            qy = torch.ops.quantized.batch_norm2d(qx, weight, bias, mean, var, eps, Y_scale, Y_zero_point)

            float_ref = F.batch_norm(qx.dequantize(), weight=weight, bias=bias,
                                     running_mean=mean, running_var=var, training=False, momentum=0, eps=eps)
            quantize_ref = torch.quantize_per_tensor(float_ref, Y_scale, Y_zero_point, dtype_x)
            self.assertEqual(qy.int_repr().numpy(), quantize_ref.int_repr().numpy())

    @skipIfNoFBGEMM
    def test_group_norm(self):
        # hypothesis is flaky for this test, create test cases manually
        batches_list = (1, 7)
        num_groups_list = (1, 2)
        channels_per_groups = (1, 2)
        elements_per_channels = (8, 17)
        torch_types = (torch.qint8, torch.quint8)
        y_scales = (0.1, 4.23)
        y_zero_points = (0, 1)
        combined = [batches_list, num_groups_list, channels_per_groups, elements_per_channels,
                    torch_types, y_scales, y_zero_points]
        test_cases = itertools.product(*combined)

        with override_quantized_engine("fbgemm"):
            for test_case in test_cases:

                batches, num_groups, channels_per_group, elements_per_channel, \
                    torch_type, Y_scale, Y_zero_point = test_case
                num_channels = num_groups * channels_per_group
                shapes = (batches, num_channels, elements_per_channel)

                # In the FP kernel, sums and sums of squares are calculated in floating point.
                # In the int8 and uint8 versions of the quantized kernel, they are
                # calculated in integer arithmetic (which is exact).
                # Because of this, the numerics do not always match exactly which is
                # expected and acceptable. We do the following to whitelist this failure
                # in this test:
                # 1. do not use Hypothesis to generate the input tensor.  Hypothesis
                #    favors homogeneous inputs in its search strategies which isn't
                #    representative of the inputs we care about, and tends to maximize
                #    this particular numerics difference.
                # 2. whitelist a small % of off by Y_scale errors.  Even when the
                #    variance of the input is high, there can be off by one errors
                #    in the result if the input value happens to fall exactly on
                #    the bin boundary of the output scale.
                #
                # If we want the numerics to match we could switch to calculating
                # mean+var in floating point in the future, at the cost of speed.
                X, X_scale, X_zero_point = \
                    _get_random_tensor_and_q_params(shapes, 1.0, torch_type)

                # Initialize the weights non-randomly for reproducibility
                weight = torch.ones(num_channels).float() * 0.5
                bias = torch.ones(num_channels).float()
                for i in range(num_channels):
                    weight[i] *= i
                    bias[i] *= i

                eps = 0.001

                qX = torch.quantize_per_tensor(X, X_scale, X_zero_point, torch_type)
                dqX = qX.dequantize()

                # Enforce non-homogeneous inputs
                for batch_idx in range(batches):
                    for group_idx in range(num_groups):
                        ch_start = group_idx * channels_per_group
                        ch_end = ch_start + channels_per_group
                        group_vals = dqX[batch_idx][ch_start:ch_end]
                        assume(
                            float(torch.unique(group_vals).shape[0]) / group_vals.numel() > 0.01
                            or group_vals.numel() < 5)

                qY = torch.ops.quantized.group_norm(qX, num_groups, weight, bias, eps, Y_scale, Y_zero_point)

                dqY_hat = F.group_norm(dqX, num_groups=num_groups, weight=weight, bias=bias, eps=eps)
                qY_hat = torch.quantize_per_tensor(dqY_hat, Y_scale, Y_zero_point, torch_type)

                # Due to the numerics difference mentioned above between calculating
                # the variance in float vs int, the results can still be slightly
                # different.
                dqY = qY.dequantize()
                dqY_hat = qY_hat.dequantize()
                diff = dqY - dqY_hat

                # off-by-one errors are magnitude of Y_scale
                num_diff = torch.sum(diff > Y_scale * 1.0001)
                pct_diff = float(num_diff) / (diff.numel() + 1e-5)
                num_diff_off_by_one = torch.sum((diff > 0) * (diff <= Y_scale))
                pct_diff_off_by_one = float(num_diff_off_by_one) / (diff.numel() + 1e-5)

                self.assertTrue(pct_diff < 1e-6)
                self.assertTrue(pct_diff_off_by_one < 0.01)

    @skipIfNoFBGEMM
    def test_instance_norm(self):
        max_sides = (4, 5)
        side_lens = (2, 8, 11)
        torch_types = (torch.qint8, torch.quint8)
        y_scales = (0.1, 4.23)
        y_zero_points = (0, 1)
        combined = [max_sides, side_lens, torch_types, y_scales, y_zero_points]
        test_cases = itertools.product(*combined)

        with override_quantized_engine("fbgemm"):
            for test_case in test_cases:

                max_side, side_len, torch_type, Y_scale, Y_zero_point = test_case
                shapes = [side_len] * max_side

                # In the FP kernel, sums and sums of squares are calculated in floating point.
                # In the int8 and uint8 versions of the quantized kernel, they are
                # calculated in integer arithmetic (which is exact).
                # Because of this, the numerics do not always match exactly which is
                # expected and acceptable. We do the following to whitelist this failure
                # in this test:
                # 1. do not use Hypothesis to generate the input tensor.  Hypothesis
                #    favors homogeneous inputs in its search strategies which isn't
                #    representative of the inputs we care about, and tends to maximize
                #    this particular numerics difference.
                # 2. whitelist a small % of off by Y_scale errors.  Even when the
                #    variance of the input is high, there can be off by one errors
                #    in the result if the input value happens to fall exactly on
                #    the bin boundary of the output scale.
                #
                # If we want the numerics to match we could switch to calculating
                # mean+var in floating point in the future, at the cost of speed.
                X, X_scale, X_zero_point = \
                    _get_random_tensor_and_q_params(shapes, 1.0, torch_type)

                num_channels = shapes[1]
                weight = torch.rand(num_channels).float() * 0.5
                bias = torch.rand(num_channels).float()
                for i in range(num_channels):
                    weight[i] *= i
                    bias[i] *= i
                eps = 0.001

                qX = torch.quantize_per_tensor(X, X_scale, X_zero_point, torch_type)
                dqX = qX.dequantize()

                # Enforce non-homogeneous inputs
                batches = shapes[0]
                for batch_idx in range(batches):
                    for ch_idx in range(num_channels):
                        ch_vals = dqX[batch_idx][ch_idx]
                        assume(
                            float(torch.unique(ch_vals).shape[0]) / ch_vals.numel() > 0.01
                            or group_vals.numel() < 5)

                qY = torch.ops.quantized.instance_norm(qX, weight, bias, eps, Y_scale, Y_zero_point)

                dqY_hat = F.instance_norm(dqX, weight=weight, bias=bias, eps=eps)
                qY_hat = torch.quantize_per_tensor(dqY_hat, Y_scale, Y_zero_point, torch_type)

                # Due to the numerics difference mentioned above between calculating
                # the variance in float vs int, the results can still be slightly
                # different.
                dqY = qY.dequantize()
                dqY_hat = qY_hat.dequantize()
                diff = dqY - dqY_hat

                # off-by-one errors are magnitude of Y_scale
                num_diff = torch.sum(diff > Y_scale * 1.0001)
                pct_diff = float(num_diff) / (diff.numel() + 1e-5)
                num_diff_off_by_one = torch.sum((diff > 0) * (diff <= Y_scale))
                pct_diff_off_by_one = float(num_diff_off_by_one) / (diff.numel() + 1e-5)

                self.assertTrue(pct_diff < 1e-6)
                self.assertTrue(pct_diff_off_by_one < 0.01)

    @skipIfNoFBGEMM
    def test_batch_norm2d_relu(self):
        # hypothesis too slow for this test, create test cases manually
        max_sides = (4, 5)
        side_lens = (1, 8, 11)
        torch_types = (torch.qint8, torch.quint8)
        combined = [max_sides, side_lens, torch_types]
        test_cases = itertools.product(*combined)

        with override_quantized_engine("fbgemm"):
            for test_case in test_cases:
                max_side, side_len, torch_type = test_case
                Y_zero_point = 1
                Y_scale = 0.5

                shapes = [side_len] * max_side
                X, scale_x, zero_point_x = \
                    _get_random_tensor_and_q_params(shapes, 1.0, torch_type)
                dtype_x = torch_type

                c = X.shape[1]
                mean = torch.rand(c).float()
                var = torch.rand(c).float()
                weight = torch.rand(c).float()
                bias = torch.rand(c).float()
                eps = 0.001
                qx = torch.quantize_per_tensor(X, scale_x, zero_point_x, dtype_x)
                if len(X.shape) == 4:
                    qy = torch.ops.quantized.batch_norm2d_relu(
                        qx, weight, bias, mean, var, eps, Y_scale, Y_zero_point)
                else:
                    qy = torch.ops.quantized.batch_norm3d_relu(
                        qx, weight, bias, mean, var, eps, Y_scale, Y_zero_point)


                float_ref = F.batch_norm(qx.dequantize(), weight=weight, bias=bias,
                                         running_mean=mean, running_var=var,
                                         training=False, momentum=0, eps=eps).numpy()

                float_ref_relu = float_ref.copy()
                float_ref_relu[float_ref < 0] = 0
                quantize_ref = torch.quantize_per_tensor(
                    torch.from_numpy(float_ref_relu), Y_scale, Y_zero_point, dtype_x)
                self.assertEqual(
                    qy.int_repr().numpy(),
                    quantize_ref.int_repr().numpy(),
                    message="{} vs {}".format(qy, quantize_ref))

    @skipIfNoFBGEMM
    def test_batch_norm3d(self):
        # hypothesis too slow for this test, create test cases manually
        side_lens = (1, 8, 11)
        torch_types = (torch.qint8, torch.quint8)
        combined = [side_lens, torch_types]
        test_cases = itertools.product(*combined)

        with override_quantized_engine("fbgemm"):
            for test_case in test_cases:
                max_side = 5
                side_len, torch_type = test_case
                Y_zero_point = 1
                Y_scale = 0.5

                shapes = [side_len] * max_side
                X, scale_x, zero_point_x = \
                    _get_random_tensor_and_q_params(shapes, 1.0, torch_type)
                dtype_x = torch_type

                c = X.shape[1]
                mean = torch.rand(c).float()
                var = torch.rand(c).float()
                weight = torch.rand(c).float()
                bias = torch.rand(c).float()
                eps = 0.001
                qx = torch.quantize_per_tensor(X, scale_x, zero_point_x, dtype_x)
                qy = torch.ops.quantized.batch_norm3d(
                    qx, weight, bias, mean, var, eps, Y_scale, Y_zero_point)

                float_ref = F.batch_norm(qx.dequantize(), weight=weight, bias=bias,
                                         running_mean=mean, running_var=var, training=False,
                                         momentum=0, eps=eps)
                quantize_ref = torch.quantize_per_tensor(float_ref, Y_scale, Y_zero_point, dtype_x)
                self.assertEqual(
                    qy.int_repr().numpy(), quantize_ref.int_repr().numpy(),
                    message="{} vs {}".format(qy, quantize_ref))

class TestDynamicQuantizedLinear(TestCase):
    """Tests the correctness of the dynamic quantized linear and linear_relu op."""
    @given(
        batch_size=st.integers(1, 4),
        input_channels=st.integers(16, 32),
        output_channels=st.integers(4, 8),
        use_bias=st.booleans(),
        use_relu=st.booleans(),
        use_multi_dim_input=st.booleans(),
        use_channelwise=st.booleans())
    @override_qengines
    def test_qlinear(self, batch_size, input_channels, output_channels,
                     use_bias, use_relu, use_multi_dim_input, use_channelwise):

        if torch.backends.quantized.engine == 'qnnpack':
            use_channelwise = False
            use_relu = False

        qlinear_prepack = torch.ops.quantized.linear_prepack
        if use_relu:
            qlinear_dynamic = torch.ops.quantized.linear_relu_dynamic
        else:
            qlinear_dynamic = torch.ops.quantized.linear_dynamic

        if use_multi_dim_input:
            batch_size *= 3  # Test the multi-dim input tensor

        X_scale = 1.0
        X_zp = 0
        X_value_min = 0
        X_value_max = 255
        X_q0 = np.round(np.random.rand(batch_size, input_channels) *
                        (X_value_max - X_value_min)
                        + X_value_min
                        ).astype(np.uint8)
        X_q0 = np.round(np.random.rand(batch_size, input_channels) *
                        (X_value_max - X_value_min) + X_value_min).astype(np.uint8)
        X_q0[0, 0] = X_value_min
        X_q0[0, 1] = X_value_max

        # W_scale = 1.0
        # W_zp = 0
        W_scales = np.ones(output_channels)
        W_zps = np.zeros(output_channels).astype(np.int)
        W_value_min = -128
        W_value_max = 127
        W_q0 = np.round(
            np.random.rand(output_channels, input_channels)
            * (W_value_max - W_value_min)
            + W_value_min
        ).astype(np.int8)
        W_q0[0, 0] = W_value_min
        W_q0[1, 0] = W_value_max

        b_value_min = -10
        b_value_max = 10
        b_q0 = np.round(
            np.random.rand(output_channels) *
            (b_value_max - b_value_min) + b_value_min
        ).astype(np.int32) if use_bias else None

        if torch.backends.quantized.engine == 'fbgemm':
            avoid_vpmaddubsw_overflow_linear(
                batch_size,
                input_channels,
                output_channels,
                X_q0,
                X_value_min,
                X_value_max,
                W_q0,
                W_value_min,
                W_value_max,
            )

        X_fp32 = torch.from_numpy(_dequantize(X_q0, X_scale, X_zp)).to(dtype=torch.float)
        if use_multi_dim_input:
            X_fp32 = X_fp32.view(3, int(batch_size / 3), input_channels)

        # W_scale, W_zp = _calculate_dynamic_qparams(W_fp32, torch.qint8)
        # We currently only check the case where W_scale = 1.0, W_zp = 0.

        if use_channelwise:
            W_fp32 = torch.from_numpy(_dequantize(W_q0, W_scales.reshape(
                (-1, 1)), W_zps.reshape((-1, 1)))).to(dtype=torch.float)
            W_q = torch.quantize_per_channel(W_fp32, scales=torch.from_numpy(W_scales),
                                             zero_points=torch.from_numpy(W_zps), axis=0, dtype=torch.qint8)
            b_fp32 = torch.from_numpy(
                _dequantize(b_q0, X_scale * W_scales, 0)
            ).to(dtype=torch.float) if use_bias else None
        else:
            W_fp32 = torch.from_numpy(_dequantize(
                W_q0, W_scales[0], W_zps[0])).to(dtype=torch.float)
            W_q = torch.quantize_per_tensor(W_fp32, scale=W_scales[0], zero_point=(
                W_zps[0].astype(int).item()), dtype=torch.qint8)
            b_fp32 = torch.from_numpy(
                _dequantize(b_q0, X_scale * int(W_scales[0].item()), 0)
            ).to(dtype=torch.float) if use_bias else None

        # Observe X_fp32 and determine X_scale and X_zero_point, this should match
        # internals of dynamic linear.
        X_scale, X_zp = _calculate_dynamic_qparams(X_fp32, torch.quint8)
        X_q = torch.quantize_per_tensor(X_fp32, scale=X_scale, zero_point=X_zp, dtype=torch.quint8)

        # Weight prepacking operator for dynamic quantized Linear
        W_prepack = qlinear_prepack(W_q, b_fp32)
        # Dynamic quantized Linear operator with prepacked weight
        Y_fp32 = qlinear_dynamic(X_q.dequantize(), W_prepack)
        # Y_fp32 = qlinear_dynamic(X_fp32, W_prepack, b_fp32)

        Y_fp32_ref = F.linear(X_q.dequantize(), W_q.dequantize(), b_fp32)
        # Y_fp32_ref = F.linear(X_fp32, W_fp32, b_fp32)
        # if use_multi_dim_input:
        #     Y_fp32_ref = Y_fp32_ref.view(3, int(batch_size / 3), output_channels)

        if use_relu:
            Y_fp32_ref[Y_fp32_ref < 0.0] = 0.0

        self.assertEqual(Y_fp32, Y_fp32_ref,
                         message="torch.ops.quantized.linear_dynamic (fbgemm) results are off")

    @skipIfNoFBGEMM
    @given(
        batch_size=st.integers(1, 4),
        input_channels=st.integers(16, 32),
        output_channels=st.integers(4, 8),
    )
    def test_qlinear_legacy(self, batch_size, input_channels, output_channels):
        X_scale = 1.0
        X_zp = 0
        X_value_min = 0
        X_value_max = 255
        X_q0 = np.round(np.random.rand(batch_size, input_channels) * (
            X_value_max - X_value_min) + X_value_min
        ).astype(np.uint8)
        X_q0[0, 0] = X_value_min
        X_q0[0, 1] = X_value_max

        W_scale = 1.0
        W_zp = 0
        W_value_min = -128
        W_value_max = 127
        W_q0 = np.round(
            np.random.rand(output_channels, input_channels)
            * (W_value_max - W_value_min)
            + W_value_min
        ).astype(np.int8)
        W_q0[0, 0] = W_value_min
        W_q0[1, 0] = W_value_max

        b_value_min = -10
        b_value_max = 10
        b_q0 = np.round(
            np.random.rand(output_channels) * (b_value_max - b_value_min) +
            b_value_min
        ).astype(np.int32)

        avoid_vpmaddubsw_overflow_linear(
            batch_size,
            input_channels,
            output_channels,
            X_q0,
            X_value_min,
            X_value_max,
            W_q0,
            W_value_min,
            W_value_max,
        )

        X_fp32 = torch.from_numpy(_dequantize(X_q0, X_scale, X_zp)).to(dtype=torch.float)
        W_fp32 = torch.from_numpy(_dequantize(W_q0, W_scale, W_zp)).to(dtype=torch.float)
        b_fp32 = torch.from_numpy(
            _dequantize(b_q0, X_scale * W_scale, 0)
        ).to(dtype=torch.float)

        W_scale, W_zp = _calculate_dynamic_qparams(W_fp32, torch.qint8)
        W_q = torch.quantize_per_tensor(W_fp32, scale=W_scale, zero_point=W_zp, dtype=torch.qint8)

        # Observe X_fp32 and determine X_scale and X_zero_point, this should match
        # internals of dynamic linear.
        X_scale, X_zp = _calculate_dynamic_qparams(X_fp32, torch.quint8)
        X_q = torch.quantize_per_tensor(X_fp32, scale=X_scale, zero_point=X_zp, dtype=torch.quint8)

        W_int8, col_offsets, W_scale, W_zp = torch.fbgemm_linear_quantize_weight(W_q.dequantize())
        W_prepack = torch.fbgemm_pack_quantized_matrix(W_int8.clone(), W_int8.size(1), W_int8.size(0))
        # Quantized Linear operator with prepacked weight
        Y_fp32 = torch.fbgemm_linear_int8_weight(
            X_q.dequantize(), W_q.dequantize(), W_prepack, col_offsets,
            W_scale, W_zp, b_fp32)

        Y_fp32_ref = F.linear(X_q.dequantize(), W_q.dequantize(), b_fp32)
        # Y_fp32_ref = F.linear(X_fp32, W_fp32, b_fp32)

        self.assertEqual(Y_fp32, Y_fp32_ref,
                         message="torch.ops.quantized.fbgemm_linear_dynamic results are off")

class TestQuantizedLinear(unittest.TestCase):
    """Tests the correctness of the quantized linear and linear_relu op."""
    @given(batch_size=st.integers(1, 4),
           input_channels=st.integers(16, 32),
           output_channels=st.integers(4, 8),
           use_bias=st.booleans(),
           use_relu=st.booleans(),
           use_multi_dim_input=st.booleans(),
           use_channelwise=st.booleans())
    @override_qengines
    def test_qlinear(self, batch_size, input_channels, output_channels, use_bias,
                     use_relu, use_multi_dim_input, use_channelwise):
        decimal_val = 4
<<<<<<< HEAD
        if qengine == 'qnnpack':
            # QNNPACK qlinear is flaky on MACOS. Issue #27326
            if IS_PPC or TEST_WITH_UBSAN or IS_MACOS:
                return
=======
        if torch.backends.quantized.engine == 'qnnpack':
            use_channelwise = False
>>>>>>> 4a88085a
            use_multi_dim_input = False
            # QNNPACK supports uint8 in the kernels. In the op we shift the int8
            # weight values to uint8 to be on par with fbgemm. However, this causes
            # some rounding issues in rare cases. So, we relax the check to allow
            # off by one results.
            decimal_val = 0

        qlinear_prepack = torch.ops.quantized.linear_prepack
        if use_relu:
            qlinear = torch.ops.quantized.linear_relu
        else:
            qlinear = torch.ops.quantized.linear
        if use_multi_dim_input:
            batch_size *= 3  # Test the multi-dim input tensor
        X_scale = 1.5
        X_zp = 5
        X_value_min = 0
        X_value_max = 225
        X_q0 = np.round(
            np.random.rand(batch_size, input_channels) *
            (X_value_max - X_value_min)
            + X_value_min
        ).astype(np.uint8)
        W_scales = np.random.rand(output_channels)
        W_zps = np.round(np.random.rand(output_channels) * 100 - 50).astype(np.int)
        W_value_min = -128
        W_value_max = 127
        W_q0 = np.round(
            np.random.rand(output_channels, input_channels)
            * (W_value_max - W_value_min)
            + W_value_min
        ).astype(np.int8)
        b_value_min = -10
        b_value_max = 10
        b_q0 = np.round(
            np.random.rand(output_channels) *
            (b_value_max - b_value_min) + b_value_min
        ).astype(np.int32) if use_bias else None
        avoid_vpmaddubsw_overflow_linear(
            batch_size,
            input_channels,
            output_channels,
            X_q0,
            X_value_min,
            X_value_max,
            W_q0,
            W_value_min,
            W_value_max,
        )
        X = torch.from_numpy(_dequantize(
            X_q0, X_scale, X_zp)).to(dtype=torch.float)
        X_q = torch.quantize_per_tensor(
            X, scale=X_scale, zero_point=X_zp, dtype=torch.quint8)
        if use_channelwise:
            W = torch.from_numpy(_dequantize(W_q0, W_scales.reshape(
                (-1, 1)), W_zps.reshape((-1, 1)))).to(dtype=torch.float)
            W_q = torch.quantize_per_channel(W, scales=torch.from_numpy(W_scales),
                                             zero_points=torch.from_numpy(W_zps), axis=0, dtype=torch.qint8)
            b = torch.from_numpy(_dequantize(
                b_q0, X_scale * W_scales, 0)).to(dtype=torch.float) if use_bias else None
            b_q = torch.quantize_per_channel(b, scales=torch.from_numpy(X_scale * W_scales),
                                             zero_points=torch.zeros(output_channels, dtype=torch.long),
                                             axis=0, dtype=torch.qint32) if use_bias else None
        else:
            W = torch.from_numpy(_dequantize(
                W_q0, W_scales[0], W_zps[0])).to(dtype=torch.float)
            W_q = torch.quantize_per_tensor(W, scale=W_scales[0], zero_point=(
                W_zps[0].astype(int).item()), dtype=torch.qint8)
            b = torch.from_numpy(_dequantize(
                b_q0, X_scale * (W_scales[0].item()), 0)).to(dtype=torch.float) if use_bias else None
            b_q = torch.quantize_per_tensor(
                b, scale=X_scale * (W_scales[0].item()), zero_point=0, dtype=torch.qint32) if use_bias else None
        # Compare X_scale * W_scale * input_channels * X_value_max * W_value_max with
        # Y_scale * 255 (max for uint8).
        Y_scale = 125.1234
        Y_zp = 5
        # Weight prepacking operator for quantized Linear
        float_bias = b if use_bias else None
        W_prepack = qlinear_prepack(W_q, float_bias)
        if use_multi_dim_input:
            X_q = X_q.view(3, int(batch_size / 3), input_channels)
        # Quantized Linear operator with prepacked weight
        Y_q = qlinear(X_q, W_prepack, Y_scale, Y_zp)
        if not use_channelwise:
            # Test the per-tensor quantization only
            # Reference quantized Linear operator
            Y_q_ref = qlinear_ref(X_q0, X_scale, X_zp, W_q0,
                                  W_scales[0], W_zps[0], b_q0, Y_scale, Y_zp)
            if use_relu:
                Y_q_ref[Y_q_ref < Y_zp] = Y_zp
            if use_multi_dim_input:
                Y_q_ref = np.reshape(
                    Y_q_ref, (3, int(batch_size / 3), output_channels))
            # Assert equal
            np.testing.assert_array_almost_equal(Y_q_ref, Y_q.int_repr().numpy(), decimal=decimal_val)
        # Test both per-tensor and per-channel quantization
        # Reference quantized result from PyTorch Linear operator
        W_fp32 = W_q.dequantize().to(dtype=torch.float)
        X_fp32 = X_q.dequantize().to(dtype=torch.float)
        b_fp32 = b_q.dequantize().to(dtype=torch.float) if use_bias else None
        Y_fp32_ref = F.linear(X_fp32, W_fp32, b_fp32)
        if use_relu:
            Y_fp32_ref[Y_fp32_ref < 0.0] = 0.0
        Y_q_ref2 = torch.quantize_per_tensor(
            Y_fp32_ref, Y_scale, Y_zp, torch.quint8)
        # Assert equal
        np.testing.assert_array_almost_equal(
            Y_q_ref2.int_repr().numpy(), Y_q.int_repr().numpy(), decimal=decimal_val)

    """Tests the correctness of the quantized::linear_unpack op."""
    @given(W=hu.tensor(shapes=hu.array_shapes(2, 2,),
                       qparams=hu.qparams(dtypes=torch.qint8)),
<<<<<<< HEAD
           use_channelwise=st.booleans(),
           qengine=st.sampled_from(("qnnpack", "fbgemm")))
    def test_qlinear_unpack(self, W, use_channelwise, qengine):
        if qengine not in torch.backends.quantized.supported_engines:
            return
        if qengine == 'qnnpack':
            if IS_PPC or TEST_WITH_UBSAN:
                return
=======
           use_channelwise=st.booleans())
    @override_qengines
    def test_qlinear_unpack(self, W, use_channelwise):
        if torch.backends.quantized.engine == 'qnnpack':
            use_channelwise = False
>>>>>>> 4a88085a

        W, (W_scale, W_zp, torch_type) = W
        if use_channelwise:
            output_channels = W.shape[0]
            W_scales = torch.rand(output_channels).to(torch.double)
            W_zps = torch.round(torch.rand(output_channels)
                                * 100 - 50).to(torch.int64)
        qlinear_prepack = torch.ops.quantized.linear_prepack
        qlinear_unpack = torch.ops.quantized.linear_unpack

        W = torch.from_numpy(W)
        if use_channelwise:
            W_q = torch.quantize_per_channel(
                W, W_scales, W_zps, 0, dtype=torch_type)
        else:
            W_q = torch.quantize_per_tensor(W, scale=W_scale, zero_point=W_zp,
                                            dtype=torch_type)
        # Weight prepacking operator for quantized Linear
        W_prepack = qlinear_prepack(W_q)
        # Weight unpack operator for quantized Linear (Used for serialization)
        W_q_origin = qlinear_unpack(W_prepack)[0]
        # Assert equal
        np.testing.assert_equal(W_q.int_repr(), W_q_origin.int_repr().numpy())
        if use_channelwise:
            np.testing.assert_array_almost_equal(np.float32(W_q.q_per_channel_scales().numpy()),
                                                 np.float32(
                                                     W_q_origin.q_per_channel_scales().numpy()),
                                                 decimal=4)
            np.testing.assert_equal(W_q.q_per_channel_zero_points(
            ).numpy(), W_q_origin.q_per_channel_zero_points().numpy())
        else:
            np.testing.assert_equal(np.float32(
                W_q.q_scale()), np.float32(W_q_origin.q_scale()))
            np.testing.assert_equal(
                W_q.q_zero_point(), W_q_origin.q_zero_point())

class TestQuantizedConv(unittest.TestCase):
    def _test_qconv_unpack_impl(
        self, qconv_prepack_fn, qconv_unpack_fn, inputs, strides, pads,
        channelwise
    ):
        (X_data, W_data, bias_data, groups) = inputs
        (X, (X_scale, X_zero_point, X_qtype)) = X_data
        (W, (W_scale, W_zero_point, W_qtype)) = W_data
        (bias, (bias_scale, bias_zero_point, bias_qtype)) = bias_data
        if channelwise:
            output_channels = W.shape[0]
            W_scale = torch.tensor([W_scale] * output_channels)
            W_zero_point = torch.tensor([W_zero_point] * output_channels)

        W = torch.from_numpy(W).float()
        bias = torch.from_numpy(bias).float()
        if channelwise:
            W_q = torch.quantize_per_channel(
                W, scales=W_scale, zero_points=W_zero_point, axis=0,
                dtype=W_qtype)
        else:
            W_q = torch.quantize_per_tensor(
                W, scale=W_scale, zero_point=W_zero_point, dtype=W_qtype)

        dilations = (1,) * len(strides)
        W_packed = qconv_prepack_fn(W_q, bias, strides, pads, dilations, groups)
        (W_unpacked, bias) = qconv_unpack_fn(W_packed)

        # Assert equal
        np.testing.assert_equal(W_q.int_repr().numpy(),
                                W_unpacked.int_repr().numpy())
        if channelwise:
            np.testing.assert_array_almost_equal(
                np.float32(W_q.q_per_channel_scales().numpy()),
                np.float32(W_unpacked.q_per_channel_scales().numpy()),
                decimal=4)
            np.testing.assert_equal(W_q.q_per_channel_zero_points(
            ).numpy(), W_unpacked.q_per_channel_zero_points().numpy())
        else:
            np.testing.assert_equal(np.float32(
                W_q.q_scale()), np.float32(W_unpacked.q_scale()))
            np.testing.assert_equal(
                W_q.q_zero_point(), W_unpacked.q_zero_point())

    def _make_qconv_tensors(
        self, batch_size,
        input_channels_per_group, input_feature_map_shape,
        output_channels_per_group, groups, kernels, strides, pads, dilations,
        X_scale, X_zero_point, W_scale, W_zero_point,
        use_bias, use_channelwise
    ):
        input_channels = input_channels_per_group * groups
        output_channels = output_channels_per_group * groups
        # Padded input size should be at least as big as dilated kernel
        kernels = _single(kernels)
        strides = _single(strides)
        pads = _single(pads)
        dilations = _single(dilations)
        for i in range(len(kernels)):
            assume(input_feature_map_shape[i] + 2 * pads[i]
                   >= dilations[i] * (kernels[i] - 1) + 1)
        W_scale = W_scale * output_channels
        W_zero_point = W_zero_point * output_channels
        # Resize W_scale and W_zero_points arrays equal to output_channels
        W_scale = W_scale[:output_channels]
        W_zero_point = W_zero_point[:output_channels]
        # For testing, we use small values for weights and for activations
        # so that no overflow occurs in vpmaddubsw instruction. If the
        # overflow occurs in qconv implementation and if there is no
        # overflow
        # In reference we can't exactly match the results with reference.
        # Please see the comment in qconv implementation file
        # aten/src/ATen/native/quantized/cpu/qconv.cpp for more details.
        (W_value_min, W_value_max) = (-5, 5)
        # the operator expects them in the format
        # (output_channels, input_channels/groups,
        #  kernel_d, kernel_h, kernel_w)
        W_init = torch.randint(
            W_value_min,
            W_value_max,
            (output_channels, input_channels_per_group,) + kernels,
        )
        b_init = torch.randint(0, 10, (output_channels,))

        (X_value_min, X_value_max) = (0, 4)
        X_init = torch.randint(
            X_value_min,
            X_value_max,
            (batch_size, input_channels,) + input_feature_map_shape,
        )
        X = X_scale * (X_init - X_zero_point).float()

        if use_channelwise:
            W_shape = (-1, 1) + (1,) * len(kernels)
            W_scales_tensor = torch.tensor(W_scale, dtype=torch.float)
            W_zero_points_tensor = torch.tensor(W_zero_point, dtype=torch.float)
            W = W_scales_tensor.reshape(*W_shape) * (
                W_init.float() - W_zero_points_tensor.reshape(*W_shape)).float()
            b = X_scale * W_scales_tensor * b_init.float()
        else:
            W = W_scale[0] * (W_init - W_zero_point[0]).float()
            b = X_scale * W_scale[0] * b_init.float()

        X_q = torch.quantize_per_tensor(
            X, scale=X_scale, zero_point=X_zero_point, dtype=torch.quint8)
        if use_channelwise:
            W_q = torch.quantize_per_channel(
                W, W_scales_tensor, W_zero_points_tensor.long(), 0,
                dtype=torch.qint8)
        else:
            W_q = torch.quantize_per_tensor(
                W, scale=W_scale[0], zero_point=W_zero_point[0],
                dtype=torch.qint8)

        bias_float = b if use_bias else None

        return (X, W), (X_q, W_q), bias_float

    def _test_qconv_impl(
        self, qconv_fn, qconv_prepack_fn, conv_op, batch_size,
        input_channels_per_group, input_feature_map_shape,
        output_channels_per_group, groups, kernels, strides, pads, dilations,
        X_scale, X_zero_point, W_scale, W_zero_point, Y_scale, Y_zero_point,
        use_bias, use_relu, use_channelwise
    ):
        (X, W), (X_q, W_q), bias_float = self._make_qconv_tensors(
            batch_size, input_channels_per_group, input_feature_map_shape,
            output_channels_per_group, groups, kernels,
            strides, pads, dilations, X_scale, X_zero_point, W_scale,
            W_zero_point, use_bias, use_channelwise)
        # Assign weights
        conv_op.weight = torch.nn.Parameter(W, requires_grad=False)
        conv_op.bias = torch.nn.Parameter(
            bias_float, requires_grad=False) if use_bias else None
        result_ref = conv_op(X)
        if use_relu:
            relu = torch.nn.ReLU()
            result_ref = relu(result_ref)

        # Quantize reference results for comparison
        result_ref_q = torch.quantize_per_tensor(
            result_ref, scale=Y_scale, zero_point=Y_zero_point,
            dtype=torch.quint8)

        W_prepack = qconv_prepack_fn(
            W_q, bias_float, strides, pads, dilations, groups)
        Y_q = qconv_fn(
            X_q,
            W_prepack,
            Y_scale,
            Y_zero_point,
        )

        # Make sure the results match
        # assert_array_almost_equal compares using the following formula:
        #     abs(desired-actual) < 1.5 * 10**(-decimal)
        # (https://docs.scipy.org/doc/numpy/reference/generated/numpy.testing.assert_almost_equal.html)
        # We use decimal = 0 to ignore off-by-1 differences between
        # reference and test. Off-by-1 differences arise due to the order of
        # round and zero_point addition operation, i.e., if addition
        # followed by round is used by reference and round followed by
        # addition is used by test, the results may differ by 1.
        # For example, the result of round(2.5) + 1 is 3 while
        # round(2.5 + 1) is 4 assuming the rounding mode is
        # round-to-nearest, ties-to-even.
        np.testing.assert_array_almost_equal(
            result_ref_q.int_repr().numpy(), Y_q.int_repr().numpy(), decimal=0)

    """Tests the correctness of quantized convolution op."""
    @given(batch_size=st.integers(1, 3),
           input_channels_per_group=st.sampled_from([2, 4, 5, 8, 16, 32]),
           height=st.integers(10, 16),
           width=st.integers(7, 14),
           output_channels_per_group=st.sampled_from([2, 4, 5, 8, 16, 32]),
           groups=st.integers(1, 3),
           kernel_h=st.integers(1, 7),
           kernel_w=st.integers(1, 7),
           stride_h=st.integers(1, 2),
           stride_w=st.integers(1, 2),
           pad_h=st.integers(0, 2),
           pad_w=st.integers(0, 2),
           dilation=st.integers(1, 2),
           X_scale=st.floats(1.2, 1.6),
           X_zero_point=st.integers(0, 4),
           W_scale=st.lists(st.floats(0.2, 1.6), min_size=1, max_size=2),
           W_zero_point=st.lists(st.integers(-5, 5), min_size=1, max_size=2),
           Y_scale=st.floats(4.2, 5.6),
           Y_zero_point=st.integers(0, 4),
           use_bias=st.booleans(),
           use_relu=st.sampled_from([False]),
           use_channelwise=st.booleans())
    @override_qengines
    def test_qconv2d(
            self,
            batch_size,
            input_channels_per_group,
            height,
            width,
            output_channels_per_group,
            groups,
            kernel_h,
            kernel_w,
            stride_h,
            stride_w,
            pad_h,
            pad_w,
            dilation,
            X_scale,
            X_zero_point,
            W_scale,
            W_zero_point,
            Y_scale,
            Y_zero_point,
            use_bias,
            use_relu,
            use_channelwise,
    ):
<<<<<<< HEAD
        # Added this to make it more likely to find a failing example.
        if use_channelwise and qengine == 'qnnpack':
            use_bias = True
            groups = 1
            output_channels_per_group = \
                2 if output_channels_per_group < 2 else output_channels_per_group

        if qengine not in torch.backends.quantized.supported_engines:
            return
        if qengine == 'qnnpack':
            # QNNPACK qconv is flaky on MACOS. Issue #27326
            if IS_PPC or TEST_WITH_UBSAN or IS_MACOS:
                return
=======
        if torch.backends.quantized.engine == 'qnnpack':
            use_channelwise = False
>>>>>>> 4a88085a

        input_channels = input_channels_per_group * groups
        output_channels = output_channels_per_group * groups
        kernels = (kernel_h, kernel_w)
        strides = (stride_h, stride_w)
        pads = (pad_h, pad_w)
        dilations = (dilation, dilation)

        qconv = torch.ops.quantized.conv2d
        if use_relu:
            qconv = torch.ops.quantized.conv2d_relu
        qconv_prepack = torch.ops.quantized.conv2d_prepack
        conv_op = torch.nn.Conv2d(
            input_channels,
            output_channels,
            kernels,
            strides,
            pads,
            dilations,
            groups,
        )
        self._test_qconv_impl(
            qconv, qconv_prepack, conv_op, batch_size,
            input_channels_per_group, (height, width),
            output_channels_per_group, groups, kernels, strides, pads,
            dilations, X_scale, X_zero_point, W_scale, W_zero_point,
            Y_scale, Y_zero_point, use_bias, use_relu, use_channelwise)

    """Tests the correctness of the quantized::qconv_unpack op."""
    @given(
        inputs=hu.tensor_conv(
            spatial_dim=2, batch_size_range=(1, 3),
            input_channels_per_group_range=(1, 4),
            output_channels_per_group_range=(1, 4), feature_map_range=(4, 8),
            kernel_range=(1, 4), max_groups=4,
            qparams=[hu.qparams(dtypes=torch.quint8,
                                zero_point_min=0,
                                zero_point_max=0),
                     hu.qparams(dtypes=torch.qint8,
                                zero_point_min=0,
                                zero_point_max=0),
                     hu.qparams(dtypes=torch.qint32,
                                zero_point_min=0,
                                zero_point_max=0)]),
        stride_h=st.integers(1, 3), stride_w=st.integers(1, 3),
        pad_h=st.integers(1, 2), pad_w=st.integers(1, 2),
        channelwise=st.booleans())
    @override_qengines
    def test_qconv_unpack(
        self, inputs, stride_h, stride_w, pad_h, pad_w, channelwise
    ):
<<<<<<< HEAD
        if qengine not in torch.backends.quantized.supported_engines:
            return
        if qengine == 'qnnpack':
            if IS_PPC or TEST_WITH_UBSAN:
                return
=======
        if torch.backends.quantized.engine == 'qnnpack':
            channelwise = False
>>>>>>> 4a88085a

        qconv_prepack = torch.ops.quantized.conv2d_prepack
        qconv_unpack = torch.ops.quantized.conv2d_unpack
        self._test_qconv_unpack_impl(
            qconv_prepack, qconv_unpack, inputs, (stride_h, stride_w),
            (pad_h, pad_w), channelwise)

    """Tests the correctness of quantized 1D convolution op."""
    @given(batch_size=st.integers(1, 6),
           input_channels_per_group=st.sampled_from((2, 4, 5, 8, 16, 32)),
           output_channels_per_group=st.sampled_from((2, 4, 5, 8, 16, 32)),
           groups=st.integers(1, 3),
           length=st.integers(4, 16),
           kernel=st.integers(1, 7),
           stride=st.integers(1, 2),
           pad=st.integers(0, 2),
           dilation=st.integers(1, 2),
           X_scale=st.floats(1.2, 1.6),
           X_zero_point=st.integers(0, 4),
           W_scale=st.lists(st.floats(0.2, 1.6), min_size=1, max_size=2),
           W_zero_point=st.lists(st.integers(-5, 5), min_size=1, max_size=2),
           Y_scale=st.floats(4.2, 5.6),
           Y_zero_point=st.integers(0, 4),
           use_bias=st.booleans())
    @override_qengines
    def test_qconv1d(
        self,
        batch_size,
        input_channels_per_group,
        output_channels_per_group,
        groups,
        length,
        kernel,
        stride,
        pad,
        dilation,
        X_scale,
        X_zero_point,
        W_scale,
        W_zero_point,
        Y_scale,
        Y_zero_point,
        use_bias,
    ):

        input_channels = input_channels_per_group * groups
        output_channels = output_channels_per_group * groups

        (X, W), (X_q, W_q), bias_float = self._make_qconv_tensors(
            batch_size, input_channels_per_group, (length,),
            output_channels_per_group, groups, kernel, stride, pad,
            dilation, X_scale, X_zero_point, W_scale, W_zero_point,
            use_bias, False)

        true_conv1d = torch.nn.Conv1d(
            input_channels,
            output_channels,
            kernel,
            stride,
            pad,
            dilation,
            groups,
        )
        true_conv1d.weight = torch.nn.Parameter(W)
        true_conv1d.bias = torch.nn.Parameter(bias_float) if use_bias else None
        true_outp = true_conv1d(X)
        q_result_ref = torch.quantize_per_tensor(
            true_outp, scale=Y_scale, zero_point=Y_zero_point,
            dtype=torch.quint8)

        conv_op = torch.nn.quantized.Conv1d(
            input_channels,
            output_channels,
            kernel,
            stride,
            pad,
            dilation,
            groups,
        )
        # Get the quantized weights and the output quantization params.
        conv_op.set_weight_bias(W_q, bias_float)
        conv_op.scale = float(Y_scale)
        conv_op.zero_point = int(Y_zero_point)

        q_outp = conv_op(X_q)

        np.testing.assert_array_almost_equal(
            q_result_ref.int_repr().numpy(),
            q_outp.int_repr().numpy(),
            decimal=0)

    @given(batch_size=st.integers(1, 4),
           input_channels_per_group=st.sampled_from([2, 4, 5, 8, 16]),
           D=st.integers(4, 8),
           H=st.integers(4, 8),
           W=st.integers(4, 8),
           output_channels_per_group=st.sampled_from([2, 4, 5, 8, 16]),
           groups=st.integers(1, 3),
           kernel_d=st.integers(1, 4),
           kernel_h=st.integers(1, 4),
           kernel_w=st.integers(1, 4),
           stride_d=st.integers(1, 2),
           stride_h=st.integers(1, 2),
           stride_w=st.integers(1, 2),
           pad_d=st.integers(0, 2),
           pad_h=st.integers(0, 2),
           pad_w=st.integers(0, 2),
           dilation=st.integers(1, 2),
           X_scale=st.floats(1.2, 1.6),
           X_zero_point=st.integers(0, 4),
           W_scale=st.lists(st.floats(0.2, 1.6), min_size=1, max_size=2),
           W_zero_point=st.lists(st.integers(-5, 5), min_size=1, max_size=2),
           Y_scale=st.floats(4.2, 5.6),
           Y_zero_point=st.integers(0, 4),
           use_bias=st.booleans(),
           use_relu=st.booleans(),
           use_channelwise=st.booleans(),
           qengine=st.sampled_from(("fbgemm",)))
    def test_qconv3d(
        self,
        batch_size,
        input_channels_per_group,
        D,
        H,
        W,
        output_channels_per_group,
        groups,
        kernel_d,
        kernel_h,
        kernel_w,
        stride_d,
        stride_h,
        stride_w,
        pad_d,
        pad_h,
        pad_w,
        dilation,
        X_scale,
        X_zero_point,
        W_scale,
        W_zero_point,
        Y_scale,
        Y_zero_point,
        use_bias,
        use_relu,
        use_channelwise,
        qengine
    ):
        if qengine not in supported_qengines:
            return

        input_channels = input_channels_per_group * groups
        output_channels = output_channels_per_group * groups
        kernels = (kernel_d, kernel_h, kernel_w)
        strides = (stride_d, stride_h, stride_w)
        pads = (pad_d, pad_h, pad_w)
        dilations = (dilation, dilation, dilation)

        with override_quantized_engine(qengine):
            qconv = torch.ops.quantized.conv3d
            if use_relu:
                qconv = torch.ops.quantized.conv3d_relu
            qconv_prepack = torch.ops.quantized.conv3d_prepack
            conv_op = torch.nn.Conv3d(
                input_channels,
                output_channels,
                kernels,
                strides,
                pads,
                dilations,
                groups,
            )
            self._test_qconv_impl(
                qconv, qconv_prepack, conv_op, batch_size,
                input_channels_per_group, (D, H, W), output_channels_per_group,
                groups, kernels, strides, pads, dilations, X_scale,
                X_zero_point, W_scale, W_zero_point, Y_scale, Y_zero_point,
                use_bias, use_relu, use_channelwise)

    """Tests the correctness of the quantized::qconv3d_unpack op."""
    @given(
        inputs=hu.tensor_conv(
            spatial_dim=3, batch_size_range=(1, 3),
            input_channels_per_group_range=(1, 3),
            output_channels_per_group_range=(1, 3), feature_map_range=(3, 6),
            kernel_range=(1, 3), max_groups=3,
            qparams=[hu.qparams(dtypes=torch.quint8,
                                zero_point_min=0,
                                zero_point_max=0),
                     hu.qparams(dtypes=torch.qint8,
                                zero_point_min=0,
                                zero_point_max=0),
                     hu.qparams(dtypes=torch.qint32,
                                zero_point_min=0,
                                zero_point_max=0)]),
        stride_d=st.integers(1, 2), stride_h=st.integers(1, 2),
        stride_w=st.integers(1, 2),
        pad_d=st.integers(1, 2), pad_h=st.integers(1, 2),
        pad_w=st.integers(1, 2),
        channelwise=st.booleans(),
        qengine=st.sampled_from(("fbgemm",)))
    def test_qconv3d_unpack(
        self, inputs, stride_d, stride_h, stride_w, pad_d, pad_h, pad_w,
        channelwise, qengine
    ):
        if qengine not in supported_qengines:
            return

        with override_quantized_engine(qengine):
            qconv3d_prepack = torch.ops.quantized.conv3d_prepack
            qconv3d_unpack = torch.ops.quantized.conv3d_unpack
            self._test_qconv_unpack_impl(
                qconv3d_prepack, qconv3d_unpack, inputs,
                (stride_d, stride_h, stride_w), (pad_d, pad_h, pad_w),
                channelwise)


class TestPadding(TestCase):
    @given(batch_size=st.integers(1, 64),
           channels=st.integers(1, 64),
           width=st.integers(16, 128),
           qtype=st.sampled_from(hu._ALL_QINT_TYPES))
    def test_reflection_pad1d(self, batch_size, channels, width, qtype):
        padding = width // 4

        x = torch.arange(batch_size * channels * width).to(torch.float)
        x = x.resize(batch_size, channels, width)
        # Per-Tensor test
        scale, zp = _calculate_dynamic_qparams(x, qtype)
        qx = torch.quantize_per_tensor(x, scale, zp, qtype)

        padding_op = torch.nn.ReflectionPad1d(padding)

        y_ref = padding_op(x)
        qy_ref = torch.quantize_per_tensor(y_ref, scale, zp, qtype)
        qy_hat = padding_op(qx)

        self.assertEqual(qy_ref, qy_hat)


@unittest.skipUnless('qnnpack' in supported_qengines,
                     "This Pytorch Build has not been built with or does not support QNNPACK")
class TestQNNPackOps(TestCase):
    """Tests the correctness of the quantized::qnnpack_relu op."""
    @given(X=hu.tensor(shapes=hu.array_shapes(1, 5, 1, 5),
                       qparams=hu.qparams(dtypes=torch.quint8,
                                          zero_point_min=0,
                                          zero_point_max=0)))
    def test_qnnpack_relu(self, X):
        with override_quantized_engine('qnnpack'):
            X, (scale, zero_point, torch_type) = X
            relu = torch.nn.functional.relu
            X = torch.from_numpy(X)
            Y = X.clone()

            qX = torch.quantize_per_tensor(X, scale=scale, zero_point=zero_point, dtype=torch_type)
            qY_hat = relu(qX)

            Y[Y < 0] = 0
            qY = torch.quantize_per_tensor(Y, scale=scale, zero_point=zero_point, dtype=torch_type)
            self.assertEqual(qY, qY_hat)

    """Tests the correctness of the quantized::qnnpack_tanh op."""
    @skipIfNoFBGEMM
    @given(X=hu.tensor(shapes=hu.array_shapes(1, 5, 1, 5),
                       qparams=hu.qparams(dtypes=torch.quint8)))
    def test_qnnpack_tanh(self, X):
        # Note: In QNNPACK the output scale and zero_point can only be
        #       2.0/256, 128 respectively, as it uses a LUT with 256 bins.
        X, (scale, zero_point, torch_type) = X
        X = torch.from_numpy(X)
        qX = torch.quantize_per_tensor(X, scale=scale,
                                       zero_point=zero_point,
                                       dtype=torch_type)

        # Floating point reference
        Y = torch.tanh(X)
        qY = torch.quantize_per_tensor(Y, scale=1.0 / 128, zero_point=128,
                                       dtype=torch.quint8)
        with override_quantized_engine('fbgemm'):
            qYserver = torch.tanh(qX)
        with override_quantized_engine('qnnpack'):
            qY_hat = torch.tanh(qX)
            self.assertEqual(qY, qY_hat,
                             message="QNNPACK TanH failed (FP ref)!")
            self.assertEqual(qYserver, qY_hat,
                             message="QNNPACK TanH failed (FBGEMM ref)!")

    """Tests the correctness of the quantized::qnnpack_sigmoid op."""
    @skipIfNoFBGEMM
    @given(X=hu.tensor(shapes=hu.array_shapes(1, 5, 1, 5),
                       qparams=hu.qparams(dtypes=torch.quint8)))
    def test_qnnpack_sigmoid(self, X):
        # Note: In QNNPACK the output scale and zero_point can only be
        #       1.0/256, 0 respectively, as it uses a LUT with 256 bins.
        X, (scale, zero_point, torch_type) = X
        X = torch.from_numpy(X).to(torch.float32)
        qX = torch.quantize_per_tensor(X, scale=scale,
                                       zero_point=zero_point,
                                       dtype=torch_type)

        # Floating point reference
        Y = torch.sigmoid(X)
        qY = torch.quantize_per_tensor(Y, scale=1.0 / 256, zero_point=0,
                                       dtype=torch.quint8)
        with override_quantized_engine('fbgemm'):
            qYserver = torch.sigmoid(qX)
        with override_quantized_engine('qnnpack'):
            qY_hat = torch.sigmoid(qX)
            self.assertEqual(qY, qY_hat,
                             message="QNNPACK Sigmoid failed (FP ref)!")
            self.assertEqual(qYserver, qY_hat,
                             message="QNNPACK Sigmoid failed (FBGEMM ref)!")

    @skipIfNoFBGEMM
    def test_qnnpack_sigmoid_sweep(self):
        # Input parameters
        f_min = -4.0
        f_max = 4.0
        scale = (f_max - f_min) / 256.0
        zero_point = 128
        dtype = torch.quint8

        step = scale / 2.0
        x = np.arange(f_min, f_max + step, step)
        X = torch.from_numpy(x).to(torch.float32)
        qX = torch.quantize_per_tensor(X, scale=scale,
                                       zero_point=zero_point,
                                       dtype=dtype)

        dqX = qX.dequantize()
        # Floating point reference
        Y = torch.sigmoid(dqX)
        qY = torch.quantize_per_tensor(Y, scale=1.0 / 256, zero_point=0,
                                       dtype=torch.quint8)
        with override_quantized_engine('fbgemm'):
            qYserver = torch.sigmoid(qX)
        with override_quantized_engine('qnnpack'):
            qY_hat = torch.sigmoid(qX)
            self.assertEqual(qY, qY_hat,
                             message="QNNPACK Sigmoid failed (FP ref)!")
            self.assertEqual(qYserver, qY_hat,
                             message="QNNPACK Sigmoid failed (FBGEMM ref)!")

    """Tests the correctness of the quantized::add (qnnpack) op."""
    @settings(suppress_health_check=(HealthCheck.filter_too_much,))
    @given(A=hu.tensor(shapes=hu.array_shapes(1, 5, 1, 5),
                       qparams=hu.qparams(dtypes=torch.quint8)),
           zero_point=st.sampled_from([0, 2, 5, 15, 127]),
           scale_A=st.sampled_from([0.001, 0.057, 0.889, 12.3]),
           scale_B=st.sampled_from([0.008, 0.0821, 0.67, 7]),
           scale_C=st.sampled_from([0.003, 0.07821, 0.457, 7.34]),)
    def test_qnnpack_add(self, A, zero_point, scale_A, scale_B, scale_C):
        with override_quantized_engine('qnnpack'):
            A_temp = A
            A, (scale_a, zero_point_A, torch_type) = A_temp
            B, (scale_b, zero_point_B, torch_type) = A_temp
            A = torch.from_numpy(A)
            B = torch.from_numpy(B)

            assume(scale_A // scale_C >= 2**-14)
            assume(scale_A // scale_C < 2**8)
            assume(scale_B // scale_C >= 2**-14)
            assume(scale_B // scale_C < 2**8)

            zero_point_C = 127
            qA = torch.quantize_per_tensor(A, scale=scale_A, zero_point=zero_point,
                                           dtype=torch.quint8)
            qB = torch.quantize_per_tensor(B, scale=scale_B, zero_point=zero_point,
                                           dtype=torch.quint8)

            # Add ground truth
            C = (qA.dequantize() + qB.dequantize()).numpy()

            qC = _quantize(C, scale_C, zero_point_C)

            qC_qnnp = torch.ops.quantized.add(qA, qB, scale_C, zero_point_C)

            np.testing.assert_equal(qC, qC_qnnp.int_repr(),
                                    "Quantized addition failed.")

            Crelu = C.copy()
            Crelu[C < 0] = 0
            qCrelu = torch.quantize_per_tensor(torch.from_numpy(Crelu), scale_C,
                                               zero_point_C, dtype=torch.quint8)
            qCrelu_hat = torch.ops.quantized.add_relu(qA, qB, scale=scale_C, zero_point=zero_point_C)
            np.testing.assert_equal(qCrelu.int_repr().numpy(), qCrelu_hat.int_repr(),
                                    "Quantized addition with ReLU failed.")

            A = torch.ones((0, 2), dtype=torch.float32)
            qA = torch.quantize_per_tensor(A, scale=scale_A, zero_point=zero_point_A,
                                           dtype=torch.quint8)
            qC = torch.ops.quantized.add(qA, qA, scale_C, zero_point_C)
            np.testing.assert_equal(qC.size(), qA.size(),
                                    "Quantized addition with batch size 0 failed.")

    """Tests the correctness of quantized::qnnpack_maxpool2d op."""
    @given(A=hu.tensor(shapes=hu.array_shapes(4, 4, 3, 5),
                       qparams=hu.qparams(dtypes=torch.quint8)),
           kernel=st.sampled_from([2, 4]),
           stride=st.sampled_from([1, 2]),
           padding=st.sampled_from([1, 2]))
    def test_qnnpack_maxpool2d(self, A, kernel, stride, padding):
        import torch.nn.functional as F

        with override_quantized_engine('qnnpack'):
            A, (scale, zero_point, torch_type) = A
            X = torch.from_numpy(A)
            np_type = np.uint8
            dilation = 1

            # Check constraints
            assume(kernel // 2 >= padding)  # Kernel cannot be overhanging!

            iH, iW = X.shape[-2:]

            oH = pool_output_shape(iH, kernel, padding, stride, dilation)
            assume(oH > 0)
            oW = pool_output_shape(iW, kernel, padding, stride, dilation)
            assume(oW > 0)

            k = (kernel, kernel)
            s = (stride, stride)
            d = (dilation, dilation)
            p = (padding, padding)

            q_max_pool = torch.ops.quantized.max_pool2d

            a = scale * (X - zero_point).to(dtype=torch.float)
            qa = torch.quantize_per_tensor(a, scale=scale, zero_point=zero_point,
                                           dtype=torch_type)

            a_ref = qa.dequantize()

            a_pool = F.max_pool2d(a_ref, kernel_size=k, stride=s, padding=p,
                                  dilation=d)

            a_pool_nhwc = a_pool.permute([0, 2, 3, 1])

            qa_pool = q_max_pool(qa, k, s, p, d, ceil_mode=False)

            qa_pool_int = qa_pool.dequantize()
            np.testing.assert_equal(a_pool.numpy(), qa_pool_int.numpy())

            A = torch.ones((0, 2, 4, 4), dtype=torch.float32)
            qa = torch.quantize_per_tensor(A, scale=scale, zero_point=zero_point,
                                           dtype=torch_type)
            qc = q_max_pool(qa, k, s, p, d, ceil_mode=False)
            oH = pool_output_shape(4, kernel, padding, stride, dilation)
            oW = pool_output_shape(4, kernel, padding, stride, dilation)
            np.testing.assert_equal(qc.size(), (0, 2, oH, oW),
                                    "Quantized maxpool2d with batch size 0 failed.")

    @given(batch_size=st.integers(1, 5),
           channels=st.sampled_from([2, 4, 5, 8, 16, 32]),
           height=st.integers(4, 10),
           width=st.integers(4, 10),
           kernel=st.integers(2, 5),
           stride=st.integers(1, 2),
           padding=st.integers(1, 2),
           scale=st.floats(0.2, 1.6),
           zero_point=st.integers(0, 25)
           )
    def test_avg_pool2d(
            self,
            batch_size,
            channels,
            height,
            width,
            kernel,
            stride,
            padding,
            scale,
            zero_point

    ):
        with override_quantized_engine('qnnpack'):
            import torch.nn.functional as F
            X_init = torch.from_numpy(np.random.randint(
                0, 50, (batch_size, channels, height, width)))

            X = scale * (X_init - zero_point).to(dtype=torch.float)

            # Check constraints
            assume(kernel // 2 >= padding)  # Kernel cannot be overhanging!

            iH, iW = X.shape[-2:]

            oH = pool_output_shape(iH, kernel, padding, stride, 1)
            assume(oH > 0)
            oW = pool_output_shape(iW, kernel, padding, stride, 1)
            assume(oW > 0)
            k = (kernel, kernel)
            s = (stride, stride)
            p = (padding, padding)

            q_avg_pool = torch.nn.quantized.functional.avg_pool2d

            x_q = torch.quantize_per_tensor(X, scale=scale, zero_point=zero_point,
                                            dtype=torch.quint8)

            a_pool = F.avg_pool2d(x_q.dequantize().to(torch.float), kernel_size=k, stride=s, padding=p)
            qa_pool = q_avg_pool(x_q, k, s, p)
            # Quantize Ref Output
            a_pool_q = torch.quantize_per_tensor(a_pool, scale=scale, zero_point=zero_point,
                                                 dtype=torch.quint8)
            np.testing.assert_array_almost_equal(a_pool_q.int_repr().numpy(),
                                                 qa_pool.int_repr().numpy(), decimal=0)


    @given(batch_size=st.integers(1, 5),
           channels=st.sampled_from([2, 4, 5, 8, 16, 32]),
           height=st.integers(4, 20),
           width=st.integers(4, 20),
           output_height=st.integers(2, 10),
           output_width=st.integers(2, 10),
           scale=st.floats(0.2, 1.6),
           zero_point=st.integers(0, 25)
           )
    def test_adaptive_avg_pool2d(
            self,
            batch_size,
            channels,
            height,
            width,
            output_height,
            output_width,
            scale,
            zero_point

    ):
        with override_quantized_engine('qnnpack'):
            # Check constraints
            assume(height >= output_height)
            assume(width >= output_width)

            import torch.nn.functional as F
            X_init = torch.from_numpy(np.random.randint(
                0, 50, (batch_size, channels, height, width)))

            X = scale * (X_init - zero_point).to(dtype=torch.float)

            iH, iW = X.shape[-2:]

            q_avg_pool = torch.nn.quantized.functional.adaptive_avg_pool2d

            x_q = torch.quantize_per_tensor(X, scale=scale, zero_point=zero_point,
                                            dtype=torch.quint8)

            a_pool = F.adaptive_avg_pool2d(x_q.dequantize().to(torch.float), (output_height, output_width))
            qa_pool = q_avg_pool(x_q, (output_height, output_width))
            # Quantize Ref Output
            a_pool_q = torch.quantize_per_tensor(a_pool, scale=scale, zero_point=zero_point,
                                                 dtype=torch.quint8)
            np.testing.assert_array_almost_equal(a_pool_q.int_repr().numpy(),
                                                 qa_pool.int_repr().numpy(), decimal=0)


    @given(batch_size=st.integers(1, 5),
           channels=st.sampled_from([2, 4, 5, 8, 16, 32]),
           height=st.integers(4, 10),
           width=st.integers(4, 10),
           scale=st.floats(0.02, 2.6),
           zero_point=st.integers(0, 25))
    def test_mean(self, batch_size, channels, height, width, scale, zero_point):
        with override_quantized_engine('qnnpack'):
            dim = (2, 3)
            X_init = torch.from_numpy(np.random.randint(
                0, 50, (batch_size, channels, height, width)))
            X = scale * (X_init - zero_point).to(dtype=torch.float)

            qX = torch.quantize_per_tensor(X, scale, zero_point, torch.quint8)
            Y = torch.mean(qX.dequantize(), dim)
            Y = torch.quantize_per_tensor(Y, scale, zero_point, torch.quint8)
            qY = torch.mean(qX, dim)
            np.testing.assert_array_almost_equal(Y.int_repr().numpy(), qY.int_repr().numpy(), decimal=0)

    """Tests the correctness of the quantized::hardswish op."""
    @given(X=hu.tensor(shapes=hu.array_shapes(1, 8, 1, 8),
                       elements=hu.floats(-1e6, 1e6, allow_nan=False, allow_infinity=False),
                       qparams=hu.qparams(dtypes=(torch.quint8))),
           Y_scale=st.floats(1e-6, 1e6),
           Y_zero_point=st.integers(0, 10))
    def test_hardswish(self, X, Y_scale, Y_zero_point):
        _test_hardswish(self, X, Y_scale, Y_zero_point, 'qnnpack')

    """Tests the correctness of the quantized::hardsigmoid op."""
    @given(X=hu.tensor(shapes=hu.array_shapes(1, 8, 1, 8),
                       elements=hu.floats(-1e6, 1e6, allow_nan=False, allow_infinity=False),
                       qparams=hu.qparams(dtypes=(torch.quint8))))
    def test_qhardsigmoid(self, X):
        _test_hardsigmoid(self, X, 'qnnpack')

    """Tests the correctness of the quantized::hardtanh op."""
    @given(X=hu.tensor(shapes=hu.array_shapes(1, 8, 1, 8),
                       elements=hu.floats(-1e6, 1e6, allow_nan=False, allow_infinity=False),
                       qparams=hu.qparams(dtypes=torch.quint8)),
           min_val=hu.floats(-1e6, -9.999999974752427e-07, allow_nan=False, allow_infinity=False),
           max_val=hu.floats(9.999999974752427e-07, 1e6, allow_nan=False, allow_infinity=False))
    def test_hardtanh(self, X, min_val, max_val):
        if 'qnnpack' not in torch.backends.quantized.supported_engines:
            return
        with override_quantized_engine('qnnpack'):
            X, (scale, zero_point, torch_type) = X

            assume(min_val <= max_val)
            Y = X.copy()
            Y[Y < min_val] = min_val
            Y[Y > max_val] = max_val
            qY = torch.quantize_per_tensor(torch.from_numpy(Y), scale=scale,
                                           zero_point=zero_point, dtype=torch_type)
            X = torch.from_numpy(X)
            qX = torch.quantize_per_tensor(X, scale=scale, zero_point=zero_point,
                                           dtype=torch_type)

            qY_hat = torch.nn.quantized.functional.hardtanh(qX, min_val, max_val)
            self.assertEqual(
                qY, qY_hat,
                message="hardtanh failed:\nactual {}\nexpected {}".format(qY_hat, qY))


"""Tests the correctness of the tensor comparators."""
class TestComparatorOps(TestCase):
    """Tests the element-wise equality ops."""
    @given(A=hu.tensor(shapes=((3, 4, 5),),
                       qparams=hu.qparams()),
           B=hu.tensor(shapes=((5,), (1, 5), (1, 1, 5), (4, 5), (3, 4, 5)),
                       qparams=hu.qparams()))
    def test_compare_tensor_tensor(self, A, B):
        A, (scale_a, zero_point_a, dtype_a) = A
        B, (scale_b, zero_point_b, dtype_b) = B
        tA = torch.from_numpy(A)
        tB = torch.from_numpy(B)

        qA = torch.quantize_per_tensor(tA, scale=scale_a, zero_point=zero_point_a,
                                       dtype=dtype_a)
        qB = torch.quantize_per_tensor(tB, scale=scale_b, zero_point=zero_point_b,
                                       dtype=dtype_b)
        dqA = qA.dequantize()
        dqB = qB.dequantize()

        ops_under_test = ('__eq__', '__ne__', '__ge__', '__le__', '__gt__',
                          '__lt__', 'eq', 'ne', 'ge', 'le', 'gt', 'lt')

        for op in ops_under_test:
            result_ref = getattr(dqA, op)(dqB)
            result = getattr(qA, op)(qB)
            self.assertEqual(result_ref, result,
                             "'tensor.{}(tensor)'' failed".format(op))
            # Reversed broadcasting.
            result_ref = getattr(dqB, op)(dqA)
            result = getattr(qB, op)(qA)
            self.assertEqual(result_ref, result,
                             "'tensor.{}(tensor)'' failed".format(op))

    @given(A=hu.tensor(shapes=((3, 4, 5),),
                       qparams=hu.qparams()),
           b=hu.floats(allow_infinity=False, allow_nan=False))
    def test_compare_tensor_scalar(self, A, b):
        A, (scale_a, zero_point_a, dtype_a) = A
        tA = torch.from_numpy(A)

        qA = torch.quantize_per_tensor(tA, scale=scale_a, zero_point=zero_point_a,
                                       dtype=dtype_a)
        dqA = qA.dequantize()

        ops_under_test_reversible = ('__eq__', '__ne__', '__ge__', '__le__',
                                     '__gt__', '__lt__')
        ops_under_test_nonreversible = ('eq', 'ne', 'ge', 'le', 'gt', 'lt')

        for op in ops_under_test_reversible:
            result_ref = getattr(dqA, op)(b)
            result = getattr(qA, op)(b)
            note("result_ref 1: {}".format(result_ref))
            note("result 1: {}".format(result))
            self.assertEqual(result_ref, result,
                             "'tensor.{}(scalar)'' failed".format(op))
            # Reversed broadcasting.
            result_ref = getattr(b, op)(dqA)
            result = getattr(b, op)(qA)
            note("result_ref 2: {}".format(result_ref))
            note("result 2: {}".format(result))
            self.assertEqual(result_ref, result,
                             "'scalar.{}(tensor)'' failed".format(op))

        for op in ops_under_test_nonreversible:
            result_ref = getattr(dqA, op)(b)
            result = getattr(qA, op)(b)
            note("result_ref 3: {}".format(result_ref))
            note("result 3: {}".format(result))
            self.assertEqual(result_ref, result,
                             "'tensor.{}(scalar)'' failed".format(op))<|MERGE_RESOLUTION|>--- conflicted
+++ resolved
@@ -2059,15 +2059,7 @@
     def test_qlinear(self, batch_size, input_channels, output_channels, use_bias,
                      use_relu, use_multi_dim_input, use_channelwise):
         decimal_val = 4
-<<<<<<< HEAD
-        if qengine == 'qnnpack':
-            # QNNPACK qlinear is flaky on MACOS. Issue #27326
-            if IS_PPC or TEST_WITH_UBSAN or IS_MACOS:
-                return
-=======
         if torch.backends.quantized.engine == 'qnnpack':
-            use_channelwise = False
->>>>>>> 4a88085a
             use_multi_dim_input = False
             # QNNPACK supports uint8 in the kernels. In the op we shift the int8
             # weight values to uint8 to be on par with fbgemm. However, this causes
@@ -2180,22 +2172,9 @@
     """Tests the correctness of the quantized::linear_unpack op."""
     @given(W=hu.tensor(shapes=hu.array_shapes(2, 2,),
                        qparams=hu.qparams(dtypes=torch.qint8)),
-<<<<<<< HEAD
-           use_channelwise=st.booleans(),
-           qengine=st.sampled_from(("qnnpack", "fbgemm")))
-    def test_qlinear_unpack(self, W, use_channelwise, qengine):
-        if qengine not in torch.backends.quantized.supported_engines:
-            return
-        if qengine == 'qnnpack':
-            if IS_PPC or TEST_WITH_UBSAN:
-                return
-=======
            use_channelwise=st.booleans())
     @override_qengines
     def test_qlinear_unpack(self, W, use_channelwise):
-        if torch.backends.quantized.engine == 'qnnpack':
-            use_channelwise = False
->>>>>>> 4a88085a
 
         W, (W_scale, W_zp, torch_type) = W
         if use_channelwise:
@@ -2449,25 +2428,6 @@
             use_relu,
             use_channelwise,
     ):
-<<<<<<< HEAD
-        # Added this to make it more likely to find a failing example.
-        if use_channelwise and qengine == 'qnnpack':
-            use_bias = True
-            groups = 1
-            output_channels_per_group = \
-                2 if output_channels_per_group < 2 else output_channels_per_group
-
-        if qengine not in torch.backends.quantized.supported_engines:
-            return
-        if qengine == 'qnnpack':
-            # QNNPACK qconv is flaky on MACOS. Issue #27326
-            if IS_PPC or TEST_WITH_UBSAN or IS_MACOS:
-                return
-=======
-        if torch.backends.quantized.engine == 'qnnpack':
-            use_channelwise = False
->>>>>>> 4a88085a
-
         input_channels = input_channels_per_group * groups
         output_channels = output_channels_per_group * groups
         kernels = (kernel_h, kernel_w)
@@ -2518,16 +2478,6 @@
     def test_qconv_unpack(
         self, inputs, stride_h, stride_w, pad_h, pad_w, channelwise
     ):
-<<<<<<< HEAD
-        if qengine not in torch.backends.quantized.supported_engines:
-            return
-        if qengine == 'qnnpack':
-            if IS_PPC or TEST_WITH_UBSAN:
-                return
-=======
-        if torch.backends.quantized.engine == 'qnnpack':
-            channelwise = False
->>>>>>> 4a88085a
 
         qconv_prepack = torch.ops.quantized.conv2d_prepack
         qconv_unpack = torch.ops.quantized.conv2d_unpack
