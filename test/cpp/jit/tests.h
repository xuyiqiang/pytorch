#pragma once

/**
 * See README.md for instructions on how to add a new test.
 */
#include <c10/macros/Export.h>
#include <torch/csrc/WindowsTorchApiMacro.h>

namespace torch {
namespace jit {
#define TH_FORALL_TESTS(_)             \
  _(ADFormulas)                        \
  _(Attributes)                        \
  _(Blocks)                            \
  _(CallStack)                         \
  _(CallStackCaching)                  \
  _(CodeTemplate)                      \
  _(ControlFlow)                       \
  _(CreateAutodiffSubgraphs)           \
  _(CustomOperators)                   \
  _(CustomOperatorAliasing)            \
  _(IValueKWargs)                      \
  _(CustomFusion)                      \
  _(SchemaMatching)                    \
  _(Differentiate)                     \
  _(DifferentiateWithRequiresGrad)     \
  _(FromQualString)                    \
  _(InternedStrings)                   \
  _(PassManagement)                    \
  _(Proto)                             \
  _(RegisterFusionCachesKernel)        \
  _(SchemaParser)                      \
  _(TopologicalIndex)                  \
  _(TopologicalMove)                   \
  _(SubgraphUtils)                     \
  _(AliasAnalysis)                     \
  _(ContainerAliasing)                 \
  _(AliasRegistration)                 \
  _(WriteTracking)                     \
  _(Wildcards)                         \
  _(MemoryDAG)                         \
  _(IRParser)                          \
  _(ConstantPooling)                   \
  _(THNNConv)                          \
  _(ATenNativeBatchNorm)               \
  _(NoneSchemaMatch)                   \
  _(ClassParser)                       \
  _(UnifyTypes)                        \
  _(Profiler)                          \
  _(InsertAndEliminateRedundantGuards) \
  _(InsertBailOuts)                    \
  _(PeepholeOptimize)                  \
  _(RecordFunction)                    \
  _(ThreadLocalDebugInfo)              \
  _(SubgraphMatching)                  \
  _(SubgraphRewriter)                  \
  _(ModuleClone)                       \
  _(ModuleConstant)                    \
  _(ModuleParameter)                   \
<<<<<<< HEAD
  _(ModuleCopy)                        \
=======
>>>>>>> 297cc551
  _(ModuleDeepcopy)                    \
  _(ModuleDeepcopyString)              \
  _(ModuleDeepcopyAliasing)            \
  _(ModuleDefine)                      \
  _(QualifiedName)                     \
  _(ClassImport)                       \
  _(ProfiledTensorTypeHashing)         \
  _(ScriptObject)                      \
  _(SaveExtraFilesHook)                \
  _(TypeTags)                          \
  _(DCE)                               \
  _(CustomFusionNestedBlocks)          \
  _(ClassDerive)                       \
  _(SaveLoadTorchbind)                 \
  _(ModuleInterfaceSerialization)      \
  _(ClassTypeAddRemoveAttr)            \
  _(Inliner)                           \
  _(LiteInterpreterAdd)                \
  _(LiteInterpreterConv)               \
  _(LiteInterpreterInline)             \
  _(LiteInterpreterTuple)              \
  _(LiteInterpreterUpsampleNearest2d)  \
  _(CommonAncestor)                    \
  _(AutogradSymbols)                   \
  _(MobileTypeParser)                  \
  _(LiteInterpreterBuiltinFunction)    \
  _(LiteInterpreterPrim)               \
  _(LiteInterpreterLoadOrigJit)        \
  _(LiteInterpreterWrongMethodName)    \
  _(LiteInterpreterParams)             \
  _(LiteInterpreterSetState)           \
  _(TorchbindIValueAPI)                \
  _(LiteInterpreterDict)

#if defined(USE_CUDA)
#define TH_FORALL_TESTS_CUDA(_)  \
  _(ArgumentSpec)                \
  _(CompleteArgumentSpec)        \
  _(Fusion)                      \
  _(GraphExecutor)               \
  _(ModuleConversion)            \
  _(Interp)                      \
  _(GPU_FusionDispatch)          \
  _(GPU_FusionSimpleArith)       \
  _(GPU_FusionSimpleTypePromote) \
  _(GPU_FusionCastOp)            \
  _(GPU_FusionMutator)           \
  _(GPU_FusionRegister)          \
  _(GPU_FusionTopoSort)          \
  _(GPU_FusionTensor)            \
  _(GPU_FusionTensorContiguity)  \
  _(GPU_FusionTVSplit)           \
  _(GPU_FusionTVMerge)           \
  _(GPU_FusionTVReorder)         \
  _(GPU_FusionEquality)          \
  _(GPU_FusionReplaceAll)        \
  _(GPU_FusionParser)            \
  _(GPU_FusionDependency)        \
  _(GPU_FusionCodeGen)           \
  _(GPU_FusionCodeGen2)          \
  _(GPU_FusionSimplePWise)       \
  _(GPU_FusionExecKernel)        \
  _(GPU_FusionForLoop)           \
  _(GPU_FusionLoopUnroll)
#else
#define TH_FORALL_TESTS_CUDA(_) \
  _(ArgumentSpec)               \
  _(CompleteArgumentSpec)       \
  _(Fusion)                     \
  _(GraphExecutor)              \
  _(ModuleConversion)           \
  _(Interp)
#endif

#define DECLARE_JIT_TEST(name) void test##name();
TH_FORALL_TESTS(DECLARE_JIT_TEST)
TH_FORALL_TESTS_CUDA(DECLARE_JIT_TEST)
#undef DECLARE_JIT_TEST

// This test is special since it requires prior setup in python.
// So it is not part of the general test list (which is shared between the gtest
// and python test runners), but is instead invoked manually by the
// torch_python_test.cpp
void testEvalModeForLoadedModule();
void testSerializationInterop();
void testTorchSaveError();

} // namespace jit
} // namespace torch<|MERGE_RESOLUTION|>--- conflicted
+++ resolved
@@ -55,12 +55,9 @@
   _(SubgraphMatching)                  \
   _(SubgraphRewriter)                  \
   _(ModuleClone)                       \
+  _(ModuleCloneInstance)               \
   _(ModuleConstant)                    \
   _(ModuleParameter)                   \
-<<<<<<< HEAD
-  _(ModuleCopy)                        \
-=======
->>>>>>> 297cc551
   _(ModuleDeepcopy)                    \
   _(ModuleDeepcopyString)              \
   _(ModuleDeepcopyAliasing)            \
