--- conflicted
+++ resolved
@@ -42,12 +42,8 @@
         to nnq.Linear which is the quantized version of the module
         """
         model = SingleLayerLinearModel()
-<<<<<<< HEAD
         model.qconfig = qconfig
-        prepare(model)
-=======
         model = prepare(model)
->>>>>>> d8539a89
         # Check if observers and quant/dequant nodes are inserted
         self.checkNoPrepModules(model)
         self.checkHasPrepModules(model.fc1)
@@ -65,25 +61,19 @@
 
         checkQuantized(model)
 
-<<<<<<< HEAD
-        # test one line API
+        # test one line API - out of place version
+        base = SingleLayerLinearModel()
+        base.qconfig = qconfig
+        keys_before = set(list(base.state_dict().keys()))
+        model = quantize(base, test_only_eval_fn, self.calib_data)
+        checkQuantized(model)
+        keys_after = set(list(base.state_dict().keys()))
+        self.assertEqual(keys_before, keys_after)  # simple check that nothing changed
+
+        # in-place version
         model = SingleLayerLinearModel()
         model.qconfig = qconfig
-        model = quantize(model, test_only_eval_fn,
-                         self.calib_data)
-=======
-        # test one line API - out of place version
-        base = SingleLayerLinearModel()
-        keys_before = set(list(base.state_dict().keys()))
-        model = quantize(base, test_only_eval_fn, self.calib_data)
-        checkQuantized(model)
-        keys_after = set(list(base.state_dict().keys()))
-        self.assertEqual(keys_before, keys_after)  # simple check that nothing changed
-
-        # in-place version
-        model = SingleLayerLinearModel()
         quantize(model, test_only_eval_fn, self.calib_data, inplace=True)
->>>>>>> d8539a89
         checkQuantized(model)
 
     def test_two_layers(self):
